# Scripts Python pour le développement
__pycache__/
*.py[cod]
*$py.class
*.so
.Python
develop-eggs/
downloads/
eggs/
.eggs/
lib/
lib64/
parts/
sdist/
var/
wheels/
*.egg-info/
.installed.cfg
*.egg

# Environnements virtuels
venv/
<<<<<<< HEAD
.venv/
=======
>>>>>>> 3d955b0e

# IDE et éditeurs
.vscode/
.idea/
*.swp
*.swo
*~

# Pygame et fichiers temporaires
*.tmp
*.log

# Tests et coverage
.coverage
.pytest_cache/
htmlcov/
.tox/
coverage.xml
*.cover
.hypothesis/
*.prof

# Documentation générée
docs/_build/
docs/build/

# Assets temporaires et builds
assets/temp/
build/
dist/

# Configuration locale
config_local.py
.env
.env.local
./venv/

# Fichiers système
.DS_Store
Thumbs.db
desktop.ini

# Saves et fichiers utilisateur
saves/
*.save
profiles/
galad_config.json
galad_resolutions.json

# Instructions de développement
.github/instructions/
technicalGameDesign.md
GameDesign.md

# documentation hook
<<<<<<< HEAD
HOOKS_UNIVERSAL.md

# Fichiers générés par le build de Pyinstaller
*.spec

# Fichiers générés par l'IA
*.npz
=======
HOOKS_UNIVERSAL.md
>>>>>>> 3d955b0e
<|MERGE_RESOLUTION|>--- conflicted
+++ resolved
@@ -20,10 +20,7 @@
 
 # Environnements virtuels
 venv/
-<<<<<<< HEAD
 .venv/
-=======
->>>>>>> 3d955b0e
 
 # IDE et éditeurs
 .vscode/
@@ -60,6 +57,7 @@
 .env
 .env.local
 ./venv/
+./venv/
 
 # Fichiers système
 .DS_Store
@@ -72,6 +70,8 @@
 profiles/
 galad_config.json
 galad_resolutions.json
+galad_config.json
+galad_resolutions.json
 
 # Instructions de développement
 .github/instructions/
@@ -79,14 +79,10 @@
 GameDesign.md
 
 # documentation hook
-<<<<<<< HEAD
 HOOKS_UNIVERSAL.md
 
 # Fichiers générés par le build de Pyinstaller
 *.spec
 
 # Fichiers générés par l'IA
-*.npz
-=======
-HOOKS_UNIVERSAL.md
->>>>>>> 3d955b0e
+*.npz