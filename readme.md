# 🏝️ Galad Islands - RTS Naval

**Jeu de stratégie temps réel** basé sur Pygame avec architecture modulaire.

## 🚀 Installation

<<<<<<< HEAD
=======
Galad Islands is a game developed with PyGame.

## Description

Galad Islands is an adventure game where the player explores mysterious islands, and faces enemies to uncover the secrets of the archipelago.

## Installation

Clone the repository and install the dependencies:

```bash
git clone https://github.com/Fydyr/Galad-Islands.git
cd Galad-Islands
pip install -r requirements.txt
```

## Dependencies

- [pygame](https://www.pygame.org/)
- [numpy](https://numpy.org/)
- [numba](https://numba.pydata.org/)
- [llvmlite](https://llvmlite.readthedocs.io/)

Make sure to list all libraries used in your `requirements.txt`.

## How to Run

To start the game, run the main file:

```bash
python main.py
```

## Features

- Procedurally generated islands
- Basic combat system
- IA for troops

## License

This project is licensed under the MIT License.

---

### Command to install the project's requirements

>>>>>>> 1c14de07
```bash
git clone https://github.com/Fydyr/Galad-Islands.git
cd SAE5A_jeu
python -m venv venv
venv\Scripts\activate
pip install -r requirements.txt
```

## ▶️ Lancement

```bash
python main.py          # Lancer le jeu
python dev.py --test    # Tests et développement
```

## 🎨 Assets et Sprites

**Dossier sprites** : `assets/sprites/`

```
assets/
├── sprites/
│   ├── units/        # tes guerriers, archers, navires...
│   ├── buildings/    # casernes, tours, châteaux...
│   ├── terrain/      # tiles eau, îles, forêts...
│   └── ui/          # boutons, icônes, curseurs...
├── sounds/          # effets sonores
└── fonts/           # polices personnalisées
```

**Formats recommandés** :
- PNG avec transparence
- Unités : 32x32 ou 64x64 px
- Terrain : 32x32 px (tiles)
- UI : variable selon besoin

## 🏗️ Architecture

### Structure modulaire
```
src/
├── components/      # Composants du moteur
│   ├── core/       # Moteur principal, boucle de jeu
│   ├── entities/   # Système d'entités et unités
│   ├── renderer/   # Rendu, sprites, effets
│   ├── ai/         # IA et pathfinding
│   ├── physics/    # Collisions et mouvements
│   └── world/      # Génération de monde
└── interfaces/     # Communication entre composants
```

### Event Bus
Communication décentralisée entre composants :
```python
# Publier un événement
EventBus.publish("unit_created", unit_data)

# S'abonner à un événement  
EventBus.subscribe("unit_destroyed", callback_function)
```

## �️ Développement

### Performance
- **Target** : 60 FPS stable
- **Optimisation** : Numba + NumPy pour calculs critiques

## 📖 Documentation

- **Assets** : Guide dans `assets/README_ASSETS.md`<|MERGE_RESOLUTION|>--- conflicted
+++ resolved
@@ -1,11 +1,5 @@
-# 🏝️ Galad Islands - RTS Naval
+# Galad Islands
 
-**Jeu de stratégie temps réel** basé sur Pygame avec architecture modulaire.
-
-## 🚀 Installation
-
-<<<<<<< HEAD
-=======
 Galad Islands is a game developed with PyGame.
 
 ## Description
@@ -53,74 +47,6 @@
 
 ### Command to install the project's requirements
 
->>>>>>> 1c14de07
 ```bash
-git clone https://github.com/Fydyr/Galad-Islands.git
-cd SAE5A_jeu
-python -m venv venv
-venv\Scripts\activate
 pip install -r requirements.txt
-```
-
-## ▶️ Lancement
-
-```bash
-python main.py          # Lancer le jeu
-python dev.py --test    # Tests et développement
-```
-
-## 🎨 Assets et Sprites
-
-**Dossier sprites** : `assets/sprites/`
-
-```
-assets/
-├── sprites/
-│   ├── units/        # tes guerriers, archers, navires...
-│   ├── buildings/    # casernes, tours, châteaux...
-│   ├── terrain/      # tiles eau, îles, forêts...
-│   └── ui/          # boutons, icônes, curseurs...
-├── sounds/          # effets sonores
-└── fonts/           # polices personnalisées
-```
-
-**Formats recommandés** :
-- PNG avec transparence
-- Unités : 32x32 ou 64x64 px
-- Terrain : 32x32 px (tiles)
-- UI : variable selon besoin
-
-## 🏗️ Architecture
-
-### Structure modulaire
-```
-src/
-├── components/      # Composants du moteur
-│   ├── core/       # Moteur principal, boucle de jeu
-│   ├── entities/   # Système d'entités et unités
-│   ├── renderer/   # Rendu, sprites, effets
-│   ├── ai/         # IA et pathfinding
-│   ├── physics/    # Collisions et mouvements
-│   └── world/      # Génération de monde
-└── interfaces/     # Communication entre composants
-```
-
-### Event Bus
-Communication décentralisée entre composants :
-```python
-# Publier un événement
-EventBus.publish("unit_created", unit_data)
-
-# S'abonner à un événement  
-EventBus.subscribe("unit_destroyed", callback_function)
-```
-
-## �️ Développement
-
-### Performance
-- **Target** : 60 FPS stable
-- **Optimisation** : Numba + NumPy pour calculs critiques
-
-## 📖 Documentation
-
-- **Assets** : Guide dans `assets/README_ASSETS.md`+```