"""Esper processor orchestrating the rapid troop AI."""

from __future__ import annotations

import math
import time
from typing import Dict, Iterable, List, Optional, Set, Tuple, TYPE_CHECKING, cast

import esper
import numpy as np

from src.components.core.teamComponent import TeamComponent
from src.components.core.classeComponent import ClasseComponent
from src.components.special.speScoutComponent import SpeScout
from src.components.core.healthComponent import HealthComponent
from src.components.core.positionComponent import PositionComponent
from src.components.core.velocityComponent import VelocityComponent
from src.components.core.radiusComponent import RadiusComponent
<<<<<<< HEAD
from src.components.core.teamComponent import TeamComponent
from src.components.core.playerSelectedComponent import PlayerSelectedComponent
from src.components.core.aiEnabledComponent import AIEnabledComponent
from src.constants.gameplay import UNIT_VISION_SCOUT
from src.settings.settings import TILE_SIZE
=======
>>>>>>> a2b2fa0b
from src.factory.unitType import UnitType
from src.constants.team import Team
from src.constants.map_tiles import TileType
from src.settings.settings import TILE_SIZE

from ..config import get_settings
from ..log import get_logger
from ..services import (
    AIContextManager,
    CoordinationService,
    DangerMapService,
    GoalEvaluator,
    IAEventBus,
    PathfindingService,
    Objective,
    exploration_planner,
    exploration_observer,
)
from ..services.goals import TargetInfo
from ..services.context import UnitContext
from ..fsm.machine import StateMachine, Transition
from ..states import (
    AttackState,
    IdleState,
    GoToState,
    FollowDruidState,
    FollowToDieState,
    ExploreState,
)


if TYPE_CHECKING:
    from esper import World


LOGGER = get_logger()


class RapidTroopAIProcessor(esper.Processor):
    """Processor updating the FSM of each rapid troop (scout) for a specific team."""

    def __init__(self, grid: Iterable[Iterable[int]], *, ai_team_id: int = Team.ENEMY) -> None:
        super().__init__()
        self.ai_team_id = ai_team_id
        self.settings = get_settings()
        self.danger_map = DangerMapService(grid, self.settings)
        self.pathfinding = PathfindingService(grid, self.danger_map, self.settings)
        self.goal_evaluator = GoalEvaluator(self.settings)
        self.context_manager = AIContextManager(self.settings)
        self.event_bus = IAEventBus(history=self.settings.event_bus_history)
        self.coordination = CoordinationService()
        self.controllers: Dict[int, RapidUnitController] = {}
        self._known_chests: Set[int] = set()
        self._known_storms: Set[int] = set()
        self._accumulator: float = 0.0
        self._last_time: float = time.perf_counter()
        self._debug_overlay = []
        self.world = cast(Optional["World"], None)
        self._position_snapshot: List[Tuple[int, Tuple[float, float]]] = []
        self._danger_unit_snapshot: List[Tuple[int, Tuple[float, float]]] = []
        self._danger_update_interval = max(0.2, 2.0 / max(self.settings.tick_frequency, 1e-3))
        self._danger_update_accumulator = 0.0
        # L'attribut world est renseigné par Esper lors de l'attachement du processor.
        # Ce buffer accumule les informations affichées dans l'overlay de débogage.

    # Esper API ------------------------------------------------------------
    def process(self, *_, **kwargs) -> None:
        # Esper peut fournir un dt optionnel mais l'IA conserve sa boucle fixe interne.
        _ = kwargs.get("dt")
        now = time.perf_counter()
        elapsed = now - self._last_time
        self._last_time = now
        step = 1.0 / max(self.settings.tick_frequency, 1e-3)
        self._accumulator += elapsed

        # Limiter l'accumulateur pour éviter les gros rattrapages après une pause
        max_accumulator = 0.5  # Maximum 0.5 secondes d'accumulation
        self._accumulator = min(self._accumulator, max_accumulator)

        while self._accumulator >= step:
            self._tick(step)
            self._accumulator -= step

    def rebind_grid(self, grid: Iterable[Iterable[int]]) -> None:
        """Recreate spatial services from a new grid definition."""

        self.danger_map = DangerMapService(grid, self.settings)
        self.pathfinding = PathfindingService(grid, self.danger_map, self.settings)
        for controller in self.controllers.values():
            controller.cancel_pending_path()
            controller.danger_map = self.danger_map
            controller.pathfinding = self.pathfinding

    # Internal helpers ----------------------------------------------------
    def _tick(self, dt: float) -> None:
        self.context_manager.tick(dt)
        self._cleanup_dead_entities()
        self._refresh_position_snapshot()
        self._refresh_services(dt)
        self._push_env_events()
        collect_debug = self.settings.debug.enabled and self.settings.debug.overlay_enabled
        if collect_debug:
            self._debug_overlay.clear()

        for entity, components in self._iter_controlled_units():
<<<<<<< HEAD
            # Désactiver l'IA si le composant AIEnabledComponent existe et est désactivé
            if esper.has_component(entity, AIEnabledComponent):
                ai_enabled = esper.component_for_entity(entity, AIEnabledComponent)
                if not ai_enabled.enabled:
                    continue
            
            t_entity0 = time.perf_counter()
=======
>>>>>>> a2b2fa0b
            controller = self._ensure_controller(entity, components)
            controller.set_position_snapshot(self._position_snapshot)
            controller.update(dt, components=components)
            if collect_debug and controller.context is not None:
                self._debug_overlay.append(
                    {
                        "entity": float(entity),
                        "x": controller.context.position[0],
                        "y": controller.context.position[1],
                        "danger": controller.context.danger_level,
                        "state": hash(controller.state_machine.current_state.name) % 1_000_000,
                    }
                )
        exploration_observer.flush()
        self._resolve_path_requests()
        self.goal_evaluator.clear_target_cache()

    def _iter_controlled_units(self):
        for entity, (team, classe, scout, health, position, velocity, radius) in esper.get_components(
            TeamComponent,
            ClasseComponent,
            SpeScout,
            HealthComponent,
            PositionComponent,
            VelocityComponent,
            RadiusComponent,
        ):
            if team.team_id != self.ai_team_id:
                continue
            if classe.unit_type != UnitType.SCOUT:
                continue
            yield entity, (team, classe, scout, health, position, velocity, radius)

    def _ensure_controller(self, entity_id: int, components) -> "RapidUnitController":
        controller = self.controllers.get(entity_id)
        if controller is None:
            controller = RapidUnitController(
                entity_id=entity_id,
                context_manager=self.context_manager,
                danger_map=self.danger_map,
                pathfinding=self.pathfinding,
                goal_evaluator=self.goal_evaluator,
                event_bus=self.event_bus,
                coordination=self.coordination,
                settings=self.settings,
            )
            self.controllers[entity_id] = controller
            LOGGER.debug("[AI] Created controller for entity %s", entity_id)
        return controller

    def _refresh_services(self, dt: float) -> None:
        self._danger_update_accumulator += dt
        if self._danger_update_accumulator < self._danger_update_interval:
            return
        budget = self._danger_update_accumulator
        self._danger_update_accumulator = 0.0
        self.danger_map.update(budget, enemy_units=self._danger_unit_snapshot)
        # Keep path costs in sync with fresh danger values.
        if hasattr(self.pathfinding, "rebuild_cost_map"):
            self.pathfinding.rebuild_cost_map()

    def _cleanup_dead_entities(self) -> None:
        """Supprime les contrôleurs des entités disparues ou mortes."""
        if self.world is None:
            # Le monde n'est pas encore initialisé - ne pas nettoyer
            return

        existing_entities = set(self.world._entities.keys())
        stale_entities: List[int] = []

        for entity in list(self.controllers.keys()):
            if entity not in existing_entities:
                stale_entities.append(entity)
                continue
            if not esper.has_component(entity, HealthComponent):
                stale_entities.append(entity)
                continue

            health = esper.component_for_entity(entity, HealthComponent)
            if health.currentHealth <= 0:
                stale_entities.append(entity)

        if not stale_entities:
            return

        dead_set = set(stale_entities)
        for entity in stale_entities:
            self._discard_entity_state(entity)

        alive_entities = existing_entities.difference(dead_set)
        self.coordination.cleanup(alive_entities)

    def _refresh_position_snapshot(self) -> None:
        """Capture uniquement les unités contrôlées et prépare le cache des cibles."""

        position_snapshot: List[Tuple[int, Tuple[float, float]]] = []
        for entity in tuple(self.controllers.keys()):
            try:
                pos = esper.component_for_entity(entity, PositionComponent)
            except KeyError:
                continue
            position_snapshot.append((entity, (pos.x, pos.y)))

        target_cache: List[TargetInfo] = []
        danger_snapshot: List[Tuple[int, Tuple[float, float]]] = []
        for entity, (team, pos, velocity) in esper.get_components(
            TeamComponent,
            PositionComponent,
            VelocityComponent,
        ):
            target_cache.append(
                TargetInfo(
                    entity_id=entity,
                    position=(pos.x, pos.y),
                    speed=abs(velocity.currentSpeed),
                    team_id=team.team_id,
                )
            )
            danger_snapshot.append((team.team_id, (pos.x, pos.y)))

        self._position_snapshot = position_snapshot
        self._danger_unit_snapshot = danger_snapshot
        self.goal_evaluator.prime_target_cache(target_cache)

    def _resolve_path_requests(self) -> None:
        """Distribue les chemins calculés en batch aux contrôleurs concernés."""

        completions = self.pathfinding.process_pending_requests()
        if not completions:
            return
        for entity_id, request_id, path in completions:
            controller = self.controllers.get(entity_id)
            if controller is None:
                continue
            controller.apply_path_result(request_id, path)

    def _discard_entity_state(self, entity_id: int) -> None:
        """Retire toutes les références internes associées à l'entité fournie."""
        controller = self.controllers.pop(entity_id, None)
        if controller is not None:
            controller.cancel_pending_path()
            if controller.context and controller.context.assigned_chest_id is not None:
                self.coordination.release_chest(controller.context.assigned_chest_id)
        exploration_planner.release(entity_id, completed=False)
        exploration_planner.drop_window(entity_id)
        self.context_manager.remove_context(entity_id)
        LOGGER.debug("[AI] Removed controller for entity %s", entity_id)

    def _push_env_events(self) -> None:
        # Publish chest events
        current_chests = set()
        from src.components.events.flyChestComponent import FlyingChestComponent

        for entity, chest in esper.get_component(FlyingChestComponent):
            current_chests.add(entity)
            if entity not in self._known_chests and not chest.is_sinking and not chest.is_collected:
                self.event_bus.publish("chest_spawn", entity=entity)
        for lost_chest in self._known_chests - current_chests:
            self.event_bus.publish("chest_removed", entity=lost_chest)
            self.coordination.release_chest(lost_chest)
            for controller in self.controllers.values():
                if controller.context and controller.context.assigned_chest_id == lost_chest:
                    controller.context.assigned_chest_id = None
        self._known_chests = current_chests

        # Storms
        from src.components.events.stormComponent import Storm

        current_storms = set()
        for entity, _ in esper.get_component(Storm):
            current_storms.add(entity)
            if entity not in self._known_storms:
                self.event_bus.publish("storm_spawn", entity=entity)
        for lost_storm in self._known_storms - current_storms:
            self.event_bus.publish("storm_removed", entity=lost_storm)
        self._known_storms = current_storms

    def get_debug_overlay(self) -> list[dict[str, float]]:
        """Retourne une copie des données d'overlay pour le débogage visuel."""

        return list(self._debug_overlay)

    def get_unwalkable_areas(self) -> List[Tuple[float, float]]:
        """Retourne la liste des positions des zones infranchissables pour l'IA."""
        return self.pathfinding.get_unwalkable_areas()

    def get_last_path(self) -> List[Tuple[float, float]]:
        """Retourne le dernier chemin calculé pour l'affichage debug."""
        return self.pathfinding.get_last_path()

class RapidUnitController:
    """Wraps the FSM and per-unit logic."""

    def __init__(
        self,
        entity_id: int,
        context_manager: AIContextManager,
        danger_map: DangerMapService,
        pathfinding: PathfindingService,
        goal_evaluator: GoalEvaluator,
        event_bus: IAEventBus,
        coordination: CoordinationService,
        settings,
    ) -> None:
        self.entity_id = entity_id
        self.context_manager = context_manager
        self.danger_map = danger_map
        self.pathfinding = pathfinding
        self.goal_evaluator = goal_evaluator
        self.event_bus = event_bus
        self.coordination = coordination
        self.settings = settings
        self.context: Optional[UnitContext] = None
        waypoint_radius = TILE_SIZE * self.settings.pathfinding.waypoint_reached_radius_factor
        if getattr(self.pathfinding, "sub_tile_factor", 1) > 1:
            waypoint_radius /= self.pathfinding.sub_tile_factor
        self._waypoint_radius = max(32.0, waypoint_radius)
        self._navigation_tolerance = max(24.0, self._waypoint_radius * 0.75)
        self.state_machine = self._build_state_machine()
        self.last_objective_refresh = -999.0
        self._last_state_name = ""
        self._last_objective_signature: tuple[str, Optional[int]] = ("", None)
        self.target_position = None
        # Store navigation state persistently (survives context refresh)
        self._persistent_nav_active = False
        self._persistent_nav_target: Optional[tuple[float, float]] = None
        self._persistent_nav_owner: Optional[str] = None
        self._persistent_nav_return: Optional[str] = None
        self._position_snapshot: List[Tuple[int, Tuple[float, float]]] = []
        tick_rate = max(self.settings.tick_frequency, 1e-3)
        frames = max(1, int(self.settings.danger.sample_interval_frames))
        self._danger_sample_interval = frames / tick_rate
        self._danger_sample_distance_sq = float(TILE_SIZE * 1.5) ** 2

    def apply_path_result(self, request_id: int, waypoints: List[Tuple[float, float]]) -> None:
        """Applique un chemin calculé si la requête correspond toujours au contexte courant."""

        ctx = self.context_manager.context_for(self.entity_id)
        if ctx is None or ctx.path_request_id != request_id:
            return
        ctx.path_pending = False
        ctx.path_request_id = None
        ctx.pending_target = None
        ctx.path_requested_at = 0.0
        ctx.share_channel.pop("goto_path_pending_since", None)
        if waypoints:
            ctx.set_path(waypoints)
        else:
            ctx.reset_path()

    def cancel_pending_path(self) -> None:
        """Annule proprement une requête différée encore en file."""

        ctx = self.context_manager.context_for(self.entity_id)
        if ctx is None or ctx.path_request_id is None:
            return
        self.pathfinding.cancel_request(ctx.path_request_id)
        ctx.path_pending = False
        ctx.path_request_id = None
        ctx.pending_target = None
        ctx.share_channel.pop("goto_path_pending_since", None)
        self._persistent_nav_target: Optional[tuple[float, float]] = None
        self._persistent_nav_owner: Optional[str] = None
        self._persistent_nav_return: Optional[str] = None
        self._position_snapshot: List[Tuple[int, Tuple[float, float]]] = []
        tick_rate = max(self.settings.tick_frequency, 1e-3)
        frames = max(1, int(self.settings.danger.sample_interval_frames))
        self._danger_sample_interval = frames / tick_rate
        self._danger_sample_distance_sq = float(TILE_SIZE * 1.5) ** 2

    def _build_state_machine(self) -> StateMachine:
        idle = IdleState("Idle", self)
        goto = GoToState("GoTo", self)
        attack = AttackState("Attack", self)
        follow = FollowDruidState("FollowDruid", self)
        follow_die = FollowToDieState("FollowToDie", self)
        explore = ExploreState("Explore", self)

        fsm = StateMachine(initial_state=idle)
        self._state_lookup = {
            "Idle": idle,
            "GoTo": goto,
            "Attack": attack,
            "FollowDruid": follow,
            "FollowToDie": follow_die,
            "Explore": explore,
        }

        # Global transitions highest priority first
        fsm.add_global_transition(
            Transition(condition=self._should_follow_druid, target=follow, priority=80, name="FollowDruid")
        )
        fsm.add_global_transition(
            Transition(condition=self._has_navigation_request, target=goto, priority=70, name="Navigation")
        )
        fsm.add_global_transition(
            Transition(condition=self._should_explore, target=explore, priority=60, name="Explore")
        )
        # Dummy global transition to register GoTo state
        fsm.add_global_transition(
            Transition(condition=lambda dt, ctx: False, target=goto, priority=0, name="DummyGoTo")
        )

        # Idle transitions
        fsm.add_transition(
            idle,
            Transition(condition=self._has_goto_objective, target=goto, priority=50, name="Goto")
        )
        fsm.add_transition(
            idle,
            Transition(condition=self._has_attack_objective, target=attack, priority=40, name="Attack")
        )

        # GoTo transitions
        fsm.add_transition(
            goto,
            Transition(condition=self._objective_reached, target=idle, priority=10, name="Arrived")
        )
        fsm.add_transition(
            goto,
            Transition(condition=self._has_attack_objective, target=attack, priority=20)
        )

        # Attack transitions
        # Coffres prioritaires - forcer la sortie vers GoTo depuis l'attaque
        fsm.add_transition(
            attack,
            Transition(condition=self._has_goto_objective, target=goto, priority=25)
        )
        fsm.add_transition(
            attack,
            Transition(condition=self._has_follow_to_die, target=follow_die, priority=15)
        )
        fsm.add_transition(
            attack,
            Transition(condition=self._attack_done, target=idle, priority=10)
        )
        fsm.add_transition(
            follow,
            Transition(condition=self._healed, target=idle, priority=10)
        )

        # Explore transitions
        fsm.add_transition(
            explore,
            Transition(condition=self._has_goto_objective, target=goto, priority=50, name="ExploreGoto")
        )
        fsm.add_transition(
            explore,
            Transition(condition=self._has_attack_objective, target=attack, priority=40, name="ExploreAttack")
        )
        fsm.add_transition(
            explore,
            Transition(condition=self._explore_done, target=idle, priority=5, name="ExploreIdle")
        )

        # Follow to die fallback to idle
        fsm.add_transition(
            follow_die,
            Transition(condition=self._attack_done, target=idle, priority=5)
        )

        # Dummy transition to register GoTo state in FSM
        fsm.add_transition(
            goto,
            Transition(condition=lambda dt, ctx: False, target=idle, priority=0)
        )

        return fsm

    @property
    def waypoint_radius(self) -> float:
        return self._waypoint_radius

    @property
    def navigation_tolerance(self) -> float:
        return self._navigation_tolerance

    @property
    def position_snapshot(self) -> List[Tuple[int, Tuple[float, float]]]:
        return self._position_snapshot

    def set_position_snapshot(self, snapshot: List[Tuple[int, Tuple[float, float]]]) -> None:
        self._position_snapshot = snapshot

    def get_shooting_range(self, context: UnitContext) -> float:
        """Retourne la portée de tir effective de l'unité en pixels."""

        if context.shooting_range > 0.0:
            return context.shooting_range
        if context.radius_component is not None and context.radius_component.radius > 0.0:
            return context.radius_component.radius
        return float(self.settings.shooting_range_tiles) * float(TILE_SIZE)

    def get_support_objective(self, context: UnitContext) -> Optional[Objective]:
        """Propose un objectif d'escorte vers l'allié le plus exposé."""

        best: Optional[Tuple[float, Tuple[float, float], int]] = None
        for state in self.coordination.shared_states():
            if state.entity_id == self.entity_id:
                continue
            if state.objective not in {"attack", "attack_mobile", "attack_base", "follow_die"}:
                continue
            distance = math.hypot(state.position[0] - context.position[0], state.position[1] - context.position[1])
            if best is None or distance < best[0]:
                best = (distance, state.position, state.entity_id)
        if best is None:
            return None
        return Objective(
            "goto_support",
            best[1],
            metadata={"escort": best[2]},
        )

    def _get_state(self, name: str):
        return self._state_lookup.get(name)

    def _is_base_protected(self, context: UnitContext, base_entity: int, radius: float) -> bool:
        try:
            base_position = esper.component_for_entity(base_entity, PositionComponent)
        except KeyError:
            return False

        base_x = base_position.x
        base_y = base_position.y

        for entity, (team_comp, pos_comp) in esper.get_components(TeamComponent, PositionComponent):
            if team_comp.team_id == context.team_id:
                continue
            distance = math.hypot(pos_comp.x - base_x, pos_comp.y - base_y)
            if distance <= radius:
                return True
        return False

    def start_navigation(self, context: UnitContext, target: Optional[tuple[float, float]], return_state: str) -> bool:
        if target is None:
            LOGGER.info("[AI] %s start_navigation: target is None", self.entity_id)
            return False
        current_target = context.share_channel.get("nav_target") or self._persistent_nav_target
        context.share_channel["nav_return"] = return_state
        self._persistent_nav_return = return_state
        if (self._persistent_nav_active or self.is_navigation_active(context)) and current_target is not None:
            if self._navigation_distance(current_target, target) <= self.navigation_tolerance * 0.25:
                LOGGER.info("[AI] %s start_navigation: already navigating to same target", self.entity_id)
                return False
        context.share_channel["nav_target"] = target
        self._persistent_nav_target = target
        context.share_channel["nav_owner"] = self.state_machine.current_state.name
        self._persistent_nav_owner = self.state_machine.current_state.name
        context.share_channel["nav_active"] = True
        self._persistent_nav_active = True
        context.share_channel["nav_request_time"] = self.context_manager.time
        if not self.navigation_target_matches(context, target, tolerance=self.navigation_tolerance * 0.25):
            context.reset_path()
        context.share_channel.pop("goto_last_replan", None)
        context.share_channel.pop("goto_last_replan_pos", None)
        LOGGER.info("[AI] %s start_navigation: navigation started to (%.1f,%.1f), nav_active=%s, nav_owner=%s", 
                   self.entity_id, target[0], target[1], 
                   context.share_channel.get("nav_active"), context.share_channel.get("nav_owner"))
        return True

    def cancel_navigation(self, context: UnitContext) -> None:
        """Annule la navigation en cours et réinitialise l'état de navigation."""
        context.share_channel["nav_active"] = False
        self._persistent_nav_active = False
        context.share_channel.pop("nav_target", None)
        self._persistent_nav_target = None
        context.share_channel.pop("nav_return", None)
        self._persistent_nav_return = None
        context.share_channel.pop("nav_owner", None)
        self._persistent_nav_owner = None
        context.share_channel.pop("nav_request_time", None)
        context.reset_path()

    def complete_navigation(self, context: UnitContext) -> None:
        return_state = context.share_channel.get("nav_return")
        self.cancel_navigation(context)
        if not return_state:
            return
        target_state = self._get_state(return_state)
        if target_state is None:
            return
        if self.state_machine.current_state is target_state:
            return
        self.state_machine.force_state(target_state, context)

    def is_navigation_active(self, context: UnitContext) -> bool:
        # Check persistent storage first (survives context refresh)
        return self._persistent_nav_active or bool(context.share_channel.get("nav_active"))

    def navigation_target_matches(self, context: UnitContext, target: tuple[float, float], *, tolerance: float) -> bool:
        current_target = context.share_channel.get("nav_target")
        if current_target is None:
            return False
        return self._navigation_distance(current_target, target) <= tolerance

    def _navigation_distance(self, a: tuple[float, float], b: tuple[float, float]) -> float:
        return math.hypot(a[0] - b[0], a[1] - b[1])

    def _has_navigation_request(self, dt: float, context: UnitContext) -> bool:
        is_nav_active = self.is_navigation_active(context)
        if not is_nav_active:
            return False
        if self.state_machine.current_state is self._state_lookup.get("GoTo"):
            return False
        requested_owner = context.share_channel.get("nav_owner") or self._persistent_nav_owner
        if requested_owner and requested_owner != self.state_machine.current_state.name:
            return True
        return True

    # Transition predicates ------------------------------------------------

    def _should_follow_druid(self, dt: float, context: UnitContext) -> bool:
        if not self.goal_evaluator.has_druid(context.team_id):
            return False
        objective = context.current_objective
        if objective and objective.type == "follow_druid":
            return True
        health_ratio = context.health / max(context.max_health, 1.0)
        return health_ratio < self.settings.follow_druid_health_ratio

    def _has_goto_objective(self, dt: float, context: UnitContext) -> bool:
        return bool(context.current_objective and context.current_objective.type.startswith("goto"))

    def _should_explore(self, dt: float, context: UnitContext) -> bool:
        return bool(context.current_objective and context.current_objective.type == "explore")

    def _explore_done(self, dt: float, context: UnitContext) -> bool:
        return not self._should_explore(dt, context)

    def _has_attack_objective(self, dt: float, context: UnitContext) -> bool:
        if not context.current_objective:
            LOGGER.debug("[AI] %s _has_attack_objective: no objective", self.entity_id)
            return False
        # Si on est en navigation lancée par Attack, reste en Attack/GoTo
        # Check both persistent and context storage
        return_state = context.share_channel.get("nav_return") or self._persistent_nav_return
        if (self._persistent_nav_active or self.is_navigation_active(context)) and return_state == "Attack":
            return False
        result = context.current_objective.type in {"attack", "attack_mobile", "attack_base"}
        LOGGER.info("[AI] %s _has_attack_objective: returning %s (objective_type=%s, nav_active=%s, nav_return=%s)", 
                    self.entity_id, result, context.current_objective.type, 
                    self.is_navigation_active(context), return_state)
        return result

    def _has_follow_to_die(self, dt: float, context: UnitContext) -> bool:
        return bool(context.current_objective and context.current_objective.type == "follow_die")

    def _objective_reached(self, dt: float, context: UnitContext) -> bool:
        # Si une navigation est active, on ne doit jamais quitter GoTo
        # La navigation doit se terminer avec complete_navigation()
        if self.is_navigation_active(context):
            return False
        
        objective = context.current_objective
        if objective is None:
            return True
        if context.path:
            return False
        if objective.target_position is None:
            return True
        dx = objective.target_position[0] - context.position[0]
        dy = objective.target_position[1] - context.position[1]
        distance = math.hypot(dx, dy)
        return distance <= self.waypoint_radius

    def _attack_done(self, dt: float, context: UnitContext) -> bool:
        """
        Détermine si l'attaque est terminée et que l'unité doit quitter l'état Attack.
        Les coffres ont priorité et forcer la sortie de l'attaque.
        """
        objective = context.current_objective
        if objective is None:
            LOGGER.info("[AI] %s _attack_done: no objective, returning True", self.entity_id)
            return True
        
        # Les coffres sont prioritaires - forcer la sortie de l'attaque
        if objective.type in {"goto_chest"}:
            LOGGER.info("[AI] %s _attack_done: chest objective detected, returning True (priority switch)", self.entity_id)
            return True
        
        # Pour les objectifs de position fixe comme attack_base, l'attaque ne se termine jamais
        if objective.type in {"attack_base"}:
            result = False
            LOGGER.info("[AI] %s _attack_done: attack_base objective, returning %s", self.entity_id, result)
            return result
        
        # Pour les objectifs d'attaque: l'attaque se termine si l'entité cible n'existe plus
        if objective.type in {"attack", "attack_mobile"}:
            if objective.target_entity is None:
                LOGGER.info("[AI] %s _attack_done: attack objective without target entity, returning True", self.entity_id)
                return True
            try:
                esper.component_for_entity(objective.target_entity, PositionComponent)
                LOGGER.info("[AI] %s _attack_done: attack target still exists, returning False", self.entity_id)
                return False
            except KeyError:
                LOGGER.info("[AI] %s _attack_done: attack target no longer exists, returning True", self.entity_id)
                return True
        
        # Fallback pour types inconnus
        LOGGER.info("[AI] %s _attack_done: unknown objective type=%s, returning True", self.entity_id, objective.type)
        return True

    def _near_druid(self, dt: float, context: UnitContext) -> bool:
        if context.current_objective is None or context.current_objective.target_entity is None:
            return False
        try:
            pos = esper.component_for_entity(context.current_objective.target_entity, PositionComponent)
        except KeyError:
            return True
        distance = ((pos.x - context.position[0]) ** 2 + (pos.y - context.position[1]) ** 2) ** 0.5
        return distance < 128.0

    def _healed(self, dt: float, context: UnitContext) -> bool:
        return context.health / max(context.max_health, 1.0) >= self.settings.follow_druid_health_ratio

    # Update ----------------------------------------------------------------
    def update(self, dt: float, components=None) -> None:
        ctx = self.context_manager.refresh(self.entity_id, dt, components=components)
        if ctx is None:
            return
        self.context = ctx
        self._tick_attack_cooldown(ctx, dt)
        self._refresh_danger_level(ctx)
        self._timeout_pending_path(ctx)
        self._refresh_objective(ctx)
        previous_state = self.state_machine.current_state.name
        self.state_machine.update(dt, ctx)
        current_state = self.state_machine.current_state.name
        if current_state != previous_state:
            LOGGER.info(
                "[AI] %s changement d'état : %s → %s",
                self.entity_id,
                previous_state,
                current_state,
            )
            self._last_state_name = current_state
        # NOTE: Do NOT manually force to GoTo here - let the FSM handle transitions
        # The global transition _has_navigation_request (priority 70) will trigger
        # before local transitions and move to GoTo if navigation is active
        objective_type = ctx.current_objective.type if ctx.current_objective else "idle"
        self.coordination.update_unit_state(
            self.entity_id,
            ctx.position,
            objective_type,
            ctx.danger_level,
            self.context_manager.time,
        )
        ctx.share_channel["global_danger"] = self.coordination.broadcast_danger()
        self._try_continuous_shoot(ctx)

    def _try_continuous_shoot(self, context: UnitContext) -> None:
        """Fait tirer l'unité en continu peu importe l'état."""
        radius = context.radius_component
        if radius is None:
            return
        if radius.cooldown > 0:
            return
        
        # Déterminer la cible de tir
        projectile_target = None
        
        # Priorité : cible actuelle si elle existe
        if context.target_entity is not None and esper.entity_exists(context.target_entity):
            try:
                target_pos = esper.component_for_entity(context.target_entity, PositionComponent)
                projectile_target = (target_pos.x, target_pos.y)
            except KeyError:
                pass
        
        # Sinon, utiliser l'objectif actuel
        if projectile_target is None and context.current_objective:
            objective = context.current_objective
            if objective.target_entity and esper.entity_exists(objective.target_entity):
                try:
                    target_pos = esper.component_for_entity(objective.target_entity, PositionComponent)
                    projectile_target = (target_pos.x, target_pos.y)
                except KeyError:
                    pass
            elif objective.target_position:
                projectile_target = objective.target_position
        
        # Orienter vers la cible (ou garder la direction actuelle)
        if projectile_target is not None:
            try:
                pos = esper.component_for_entity(context.entity_id, PositionComponent)
                dx = pos.x - projectile_target[0]
                dy = pos.y - projectile_target[1]
                pos.direction = (math.degrees(math.atan2(dy, dx)) + 360.0) % 360.0
            except KeyError:
                pass
        
        # TIRER en continu
        esper.dispatch_event("attack_event", context.entity_id, "bullet")
        radius.cooldown = radius.bullet_cooldown

    def _tick_attack_cooldown(self, context: UnitContext, dt: float) -> None:
        """Réduit progressivement le temps de recharge des tirs ennemis."""

        radius = context.radius_component
        if radius is None:
            return
        if radius.cooldown <= 0.0:
            radius.cooldown = 0.0
            return
        radius.cooldown = max(0.0, radius.cooldown - dt)

    def _timeout_pending_path(self, context: UnitContext) -> None:
        """Annule les requêtes de chemin trop anciennes pour relancer un calcul propre."""

        if not context.path_pending or context.path_request_id is None:
            return
        elapsed = self.context_manager.time - context.path_requested_at
        if elapsed < self.settings.pathfinding.pending_request_timeout:
            return
        self.pathfinding.cancel_request(context.path_request_id)
        context.path_pending = False
        context.path_request_id = None
        context.pending_target = None

    def _refresh_danger_level(self, context: UnitContext) -> None:
        """Met à jour le danger en cache à fréquence bornée pour limiter les échantillonnages."""

        elapsed = self.context_manager.time - context.last_danger_sample
        need_sample = elapsed >= self._danger_sample_interval
        if not need_sample:
            dx = context.position[0] - context.last_danger_position[0]
            dy = context.position[1] - context.last_danger_position[1]
            need_sample = (dx * dx + dy * dy) >= self._danger_sample_distance_sq
        if not need_sample:
            return
        context.danger_level = self.danger_map.sample_world(context.position)
        context.last_danger_sample = self.context_manager.time
        context.last_danger_position = (context.position[0], context.position[1])

    def _refresh_objective(self, context: UnitContext) -> None:
        now = self.context_manager.time
        if (
            context.current_objective
            and context.current_objective.type == "follow_druid"
            and not self.goal_evaluator.has_druid(context.team_id)
        ):
            # Repli immédiat si le druide a disparu
            self.context_manager.assign_objective(context, Objective("survive", context.position), 0.0)
            return
        skip_attack_flag = False
        block_until = context.share_channel.get("attack_base_block_until", 0.0)
        if now < block_until:
            context.share_channel["skip_attack_base"] = True
            skip_attack_flag = True

        should_reconsider = (
            context.current_objective is None
            or now - context.last_objective_change >= self.settings.objective_reconsider_delay
        )

        if should_reconsider:
            previous_type = context.current_objective.type if context.current_objective else "aucun"
            previous_target = context.current_objective.target_entity if context.current_objective else None
            objective, score = self.goal_evaluator.evaluate(
                context,
                self.danger_map,
                self.pathfinding,
            )
            if objective.type == "goto_chest" and objective.target_entity is not None:
                owner = self.coordination.chest_owner(objective.target_entity)
                if owner not in (None, self.entity_id):
                    LOGGER.info(
                        "[AI] %s coffre %s déjà pris par %s, bascule en survie",
                        self.entity_id,
                        objective.target_entity,
                        owner,
                    )
                    objective = Objective("survive", context.position)
                    score = 0.0
                else:
                    if (
                        context.assigned_chest_id is not None
                        and context.assigned_chest_id != objective.target_entity
                    ):
                        self.coordination.release_chest(context.assigned_chest_id)
                    self.coordination.assign_chest(self.entity_id, objective.target_entity, now)
                    context.assigned_chest_id = objective.target_entity
                    LOGGER.info(
                        "[AI] %s coffre %s assigné",
                        self.entity_id,
                        objective.target_entity,
                    )
            elif context.assigned_chest_id is not None:
                self.coordination.release_chest(context.assigned_chest_id)
                LOGGER.info(
                    "[AI] %s coffre %s libéré",
                    self.entity_id,
                    context.assigned_chest_id,
                )
                context.assigned_chest_id = None
            
            # Vérifier si l'objectif attack_base est valide (pas d'unités ennemies près de la base)
            if objective.type == "attack_base" and objective.target_entity is not None:
                base_block_until = context.share_channel.get("attack_base_block_until", 0.0)
                base_protection_radius = 200.0
                if self._is_base_protected(context, objective.target_entity, base_protection_radius):
                    if now >= base_block_until:
                        LOGGER.info(
                            "[AI] %s base protégée par des unités ennemies, autorisation d'attaque",
                            self.entity_id,
                        )
                    # Autoriser l'attaque même si protégée
                else:
                    if base_block_until > 0.0 and base_block_until > now:
                        context.share_channel["attack_base_block_until"] = 0.0
            
            new_signature = (objective.type, objective.target_entity)
            if new_signature != self._last_objective_signature:
                LOGGER.info(
                    "[AI] %s objectif %s → %s (score=%.2f)",
                    self.entity_id,
                    previous_type,
                    objective.type,
                    score,
                )
                self._last_objective_signature = new_signature
            self.context_manager.assign_objective(context, objective, score)
            self.target_position = objective.target_position
        if skip_attack_flag:
            context.share_channel.pop("skip_attack_base", None)

        # Vérifier si l'IA est coincée dans le même état trop longtemps
        now = self.context_manager.time
        current_state = self.state_machine.current_state.name
        if current_state != context.debug_last_state:
            context.last_state_change = now
            context.stuck_state_time = 0.0
            context.debug_last_state = current_state
        else:
            # Calculer le temps écoulé depuis le dernier changement d'état
            time_in_state = now - context.last_state_change
            context.stuck_state_time = time_in_state
        
        # Si coincée dans Idle ou Attack depuis plus de 5 secondes, abandonner l'objectif
        if (context.stuck_state_time > 5.0 and 
            current_state in ["Idle", "Attack"] and 
            context.current_objective is not None):
            LOGGER.info(
                "[AI] %s coincée dans %s depuis %.1fs, abandon objectif %s",
                self.entity_id,
                current_state,
                context.stuck_state_time,
                context.current_objective.type,
            )
            context.current_objective = None
            context.stuck_state_time = 0.0
            context.last_state_change = now
            self.cancel_navigation(context)

    # Movement helpers ------------------------------------------------------
    def move_towards(self, target_position) -> None:
        if self.context is None or target_position is None:
            return
        
        # Ne déplacer l'unité que si le centre de la cible reste sur une zone valide
        if self.pathfinding.is_world_blocked(target_position):
            return
        
        pos = esper.component_for_entity(self.entity_id, PositionComponent)
        vel = esper.component_for_entity(self.entity_id, VelocityComponent)

        dx = pos.x - target_position[0]
        dy = pos.y - target_position[1]
        if abs(dx) < 1 and abs(dy) < 1:
            vel.currentSpeed = max(0.0, vel.currentSpeed - 0.5)
            return

        target_dir = (math.degrees(math.atan2(dy, dx)) + 360.0) % 360.0
        pos.direction = target_dir
        desired_speed = vel.maxUpSpeed * 0.8
        if vel.currentSpeed < desired_speed:
            vel.currentSpeed = min(desired_speed, vel.currentSpeed + 0.4)
        else:
            vel.currentSpeed = desired_speed

        tile_id = self.danger_map.tile_type_at_world((pos.x, pos.y))
        if tile_id == int(TileType.CLOUD):
            vel.terrain_modifier = 0.5
        else:
            vel.terrain_modifier = 1.0

    def ensure_navigation(
        self,
        context: UnitContext,
        target_position: Optional[tuple[float, float]],
        *,
        return_state: Optional[str] = None,
        tolerance: Optional[float] = None,
    ) -> bool:
        """Garantit qu'un déplacement passe par le mode GoTo uniquement."""

        if target_position is None:
            return False
        if return_state is None:
            return_state = self.state_machine.current_state.name
        if tolerance is None:
            tolerance = self.navigation_tolerance

        if self.is_navigation_active(context) and self.navigation_target_matches(
            context,
            target_position,
            tolerance=tolerance,
        ):
            return True

        self.start_navigation(context, target_position, return_state)
        return True

    def stop(self) -> None:
        vel = esper.component_for_entity(self.entity_id, VelocityComponent)
        vel.currentSpeed = max(0.0, vel.currentSpeed * 0.85)

    def _grid_signature(self, origin: Tuple[float, float], target: Tuple[float, float]) -> Tuple[int, int, int, int]:
        start_grid = self.pathfinding.world_to_grid(origin)
        target_grid = self.pathfinding.world_to_grid(target)
        return (start_grid[0], start_grid[1], target_grid[0], target_grid[1])

    def request_path(
        self,
        target_position,
        *,
        hint_nodes: Optional[List[Tuple[float, float]]] = None,
    ) -> None:
        """Planifie un calcul de chemin en batch et mémorise la requête."""

        if self.context is None or target_position is None:
            return

        ctx = self.context
        nodes: List[Tuple[float, float]] = list(hint_nodes or []) + [target_position]
        if not nodes:
            ctx.reset_path()
            return

        now = self.context_manager.time
        if ctx.path_pending and ctx.path_request_id is not None:
            ctx.share_channel.setdefault("goto_path_pending_since", now)
            return

        origin = ctx.position
        signature = self._grid_signature(origin, nodes[-1])
        last_signature = ctx.share_channel.get("goto_last_request_signature")
        last_request_time = ctx.share_channel.get("goto_last_request_time", -999.0)
        min_interval = float(getattr(self.settings.pathfinding, "min_request_interval_seconds", 0.65))
        repeat_window = max(min_interval * 1.5, float(getattr(self.settings.pathfinding, "repeat_request_window", 1.2)))
        has_active_path = bool(ctx.path)
        recently_requested = (now - last_request_time) < min_interval
        repeating_same = last_signature == signature and (now - last_request_time) < repeat_window
        if has_active_path and (recently_requested or repeating_same):
            return

        dx = origin[0] - nodes[-1][0]
        dy = origin[1] - nodes[-1][1]
        distance = math.hypot(dx, dy)
        priority = 1.0 / max(distance, 1.0)
        request_id = self.pathfinding.enqueue_request(
            entity_id=self.entity_id,
            origin=origin,
            nodes=nodes,
            priority=priority,
            replace_request_id=ctx.path_request_id,
        )
        ctx.path_pending = True
        ctx.path_request_id = request_id
        ctx.path_requested_at = now
        ctx.pending_target = nodes[-1]
        ctx.share_channel["goto_last_request_time"] = now
        ctx.share_channel["goto_last_request_signature"] = signature
        ctx.share_channel["goto_path_pending_since"] = now
        ctx.share_channel["goto_last_target_sample"] = nodes[-1]
        ctx.share_channel["goto_last_request_origin"] = origin

<|MERGE_RESOLUTION|>--- conflicted
+++ resolved
@@ -16,14 +16,11 @@
 from src.components.core.positionComponent import PositionComponent
 from src.components.core.velocityComponent import VelocityComponent
 from src.components.core.radiusComponent import RadiusComponent
-<<<<<<< HEAD
 from src.components.core.teamComponent import TeamComponent
 from src.components.core.playerSelectedComponent import PlayerSelectedComponent
 from src.components.core.aiEnabledComponent import AIEnabledComponent
 from src.constants.gameplay import UNIT_VISION_SCOUT
 from src.settings.settings import TILE_SIZE
-=======
->>>>>>> a2b2fa0b
 from src.factory.unitType import UnitType
 from src.constants.team import Team
 from src.constants.map_tiles import TileType
@@ -42,7 +39,7 @@
     exploration_planner,
     exploration_observer,
 )
-from ..services.goals import TargetInfo
+from ..services.goals import TargetInfo, is_event_entity
 from ..services.context import UnitContext
 from ..fsm.machine import StateMachine, Transition
 from ..states import (
@@ -129,7 +126,6 @@
             self._debug_overlay.clear()
 
         for entity, components in self._iter_controlled_units():
-<<<<<<< HEAD
             # Désactiver l'IA si le composant AIEnabledComponent existe et est désactivé
             if esper.has_component(entity, AIEnabledComponent):
                 ai_enabled = esper.component_for_entity(entity, AIEnabledComponent)
@@ -137,8 +133,6 @@
                     continue
             
             t_entity0 = time.perf_counter()
-=======
->>>>>>> a2b2fa0b
             controller = self._ensure_controller(entity, components)
             controller.set_position_snapshot(self._position_snapshot)
             controller.update(dt, components=components)
@@ -249,6 +243,8 @@
             PositionComponent,
             VelocityComponent,
         ):
+            if is_event_entity(entity):
+                continue
             target_cache.append(
                 TargetInfo(
                     entity_id=entity,
