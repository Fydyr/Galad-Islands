# Importations standard
from typing import Dict, List, Optional, Tuple

import pygame

# Importations des modules internes
import esper as es
import src.settings.settings as settings
import src.components.globals.mapComponent as game_map
from src.settings.settings import MAP_WIDTH, MAP_HEIGHT, TILE_SIZE
from src.settings.localization import t
from src.settings.docs_manager import get_help_path
from src.settings import controls
from src.constants.team import Team
import logging

logger = logging.getLogger(__name__)

# Importations des processeurs
from src.processeurs import movementProcessor, collisionProcessor, playerControlProcessor
from src.processeurs.CapacitiesSpecialesProcessor import CapacitiesSpecialesProcessor
from src.processeurs.lifetimeProcessor import LifetimeProcessor
from src.processeurs.eventProcessor import EventProcessor
# IA - Import du nouveau processeur
from src.processeurs.ai.aiControlProcessor import AIControlProcessor

# Importations des composants
from src.components.core.positionComponent import PositionComponent
from src.components.core.spriteComponent import SpriteComponent
from src.components.core.playerSelectedComponent import PlayerSelectedComponent
from src.components.core.playerComponent import PlayerComponent
from src.components.core.healthComponent import HealthComponent
from src.components.core.velocityComponent import VelocityComponent
from src.components.core.teamComponent import TeamComponent
from src.components.core.radiusComponent import RadiusComponent
from src.components.core.classeComponent import ClasseComponent

# Importations des capacités spéciales
from src.components.special.speScoutComponent import SpeScout
from src.components.special.speMaraudeurComponent import SpeMaraudeur
from src.components.special.speLeviathanComponent import SpeLeviathan
from src.components.special.speDruidComponent import SpeDruid
from src.components.special.speArchitectComponent import SpeArchitect
# Note: only the main ability components available are imported above (Scout, Maraudeur, Leviathan, Druid, Architect)

# IA - Import du nouveau composant
from src.components.ai.aiControlledComponent import AIControlledComponent

# import event
from src.managers.flying_chest_manager import FlyingChestManager
from src.managers.island_resource_manager import IslandResourceManager
from src.managers.stormManager import StormManager


# Importations des factories et fonctions utilitaires
from src.factory.unitFactory import UnitFactory
from src.factory.unitType import UnitType
from src.functions.projectileCreator import create_projectile
from src.functions.handleHealth import entitiesHit
from src.functions.afficherModale import afficher_modale
from src.components.core.baseComponent import BaseComponent

# Importations IA
from src.ia.ia_barhamus2 import BarhamusAI

# Importations UI
from src.ui.action_bar import ActionBar, UnitInfo
from src.ui.exit_modal import ExitConfirmationModal
from src.ui.notification_system import get_notification_system
# Couleur utilisée pour mettre en évidence l'unité sélectionnée
SELECTION_COLOR = (255, 215, 0)


class EventHandler:
    """Classe responsable de la gestion de tous les événements du jeu."""
    
    def __init__(self, game_engine):
        """Initialise le gestionnaire d'événements.
        
        Args:
            game_engine: Référence vers l'instance du moteur de jeu
        """
        self.game_engine = game_engine
        
    def handle_events(self):
        """Gère tous les événements pygame."""
        for event in pygame.event.get():
            if event.type == pygame.QUIT:
                self._handle_quit()
                continue

            if self.game_engine.exit_modal.is_active():
                if event.type == pygame.VIDEORESIZE:
                    self._handle_resize(event)
                else:
                    self.game_engine.handle_exit_modal_event(event)
                continue
            elif event.type == pygame.KEYDOWN:
                self._handle_keydown(event)
            elif event.type == pygame.MOUSEBUTTONDOWN:
                self._handle_mousedown(event)
            elif event.type == pygame.MOUSEMOTION:
                self._handle_mousemotion(event)
            elif event.type == pygame.VIDEORESIZE:
                self._handle_resize(event)
                
    def _handle_quit(self):
        """Gère la fermeture de la fenêtre."""
        self.game_engine._quit_game()
        
    def _handle_keydown(self, event):
        """Gère les événements de touches pressées."""
        if controls.matches_action(controls.ACTION_SYSTEM_PAUSE, event):
            self.game_engine.open_exit_modal()
            return
        elif controls.matches_action(controls.ACTION_SYSTEM_HELP, event):
            self._show_help_modal()
        elif controls.matches_action(controls.ACTION_SYSTEM_DEBUG, event):
            self._toggle_debug()
        # Dev cheat: give gold (F5) - only active when debug mode or dev flag enabled
        elif event.key == pygame.K_F5:
            # Allow only in debug mode or when configuration enables dev cheats
            try:
                from src.settings.settings import ConfigManager
                cfg = ConfigManager()
                dev_mode = cfg.get('dev_mode', False)
            except Exception:
                dev_mode = False

            if self.game_engine.show_debug or dev_mode:
                self.game_engine._give_dev_gold(500)
            return
        elif controls.matches_action(controls.ACTION_SYSTEM_SHOP, event):
            self._open_shop()
        elif controls.matches_action(controls.ACTION_CAMERA_FOLLOW_TOGGLE, event):
            self.game_engine.toggle_camera_follow_mode()
            return
        elif controls.matches_action(controls.ACTION_SELECTION_SELECT_ALL, event):
            self.game_engine.select_all_allied_units()
            return
        elif controls.matches_action(controls.ACTION_SELECTION_CYCLE_TEAM, event):
            self.game_engine.cycle_selection_team()
            return
        elif self._handle_group_shortcuts(event):
            return
        else:
            if controls.matches_action(controls.ACTION_UNIT_PREVIOUS, event):
                self.game_engine.select_previous_unit()
            elif controls.matches_action(controls.ACTION_UNIT_NEXT, event):
                self.game_engine.select_next_unit()
            
    def _handle_mousedown(self, event):
        """Gère les clics de souris."""
        action_bar = self.game_engine.action_bar
        camera = self.game_engine.camera
        
        if camera is None:
            return

        handled_by_ui = action_bar.handle_event(event) if action_bar is not None else False
        if handled_by_ui:
            return

        if event.button == 4:  # Molette vers le haut
            camera.handle_zoom(1)
        elif event.button == 5:  # Molette vers le bas
            camera.handle_zoom(-1)
        elif event.button == 1:  # Clic gauche : sélection
            self.game_engine.handle_mouse_selection(event.pos)
        elif event.button == 3:  # Clic droit : tir principal
            self.game_engine.trigger_selected_attack()
                
    def _handle_mousemotion(self, event):
        """Gère le mouvement de la souris."""
        action_bar = self.game_engine.action_bar
        if action_bar is not None:
            action_bar.handle_event(event)
        
    def _handle_resize(self, event):
        """Gère le redimensionnement de la fenêtre."""
        action_bar = self.game_engine.action_bar
        if action_bar is not None:
            action_bar.resize(event.w, event.h)
            
    def _show_help_modal(self):
        """Affiche la modale d'aide."""
        afficher_modale(
            t("debug.help_modal_title"), 
            get_help_path(), 
            bg_original=self.game_engine.bg_original, 
            select_sound=self.game_engine.select_sound
        )
        
    def _toggle_debug(self):
        """Bascule l'affichage des informations de debug."""
        self.game_engine.show_debug = not self.game_engine.show_debug

    def _open_shop(self):
        """Ouvre la boutique via l'ActionBar."""
        if self.game_engine.action_bar is not None:
            self.game_engine.action_bar._open_shop()

    def _handle_group_shortcuts(self, event: pygame.event.Event) -> bool:
        """Gère les raccourcis clavier liés aux groupes de contrôle."""
        assign_slot = controls.resolve_group_event(
            controls.ACTION_SELECTION_GROUP_ASSIGN_PREFIX,
            event,
        )
        if assign_slot is not None:
            self.game_engine.assign_control_group(assign_slot)
            return True

        select_slot = controls.resolve_group_event(
            controls.ACTION_SELECTION_GROUP_SELECT_PREFIX,
            event,
        )
        if select_slot is not None:
            self.game_engine.select_control_group(select_slot)
            return True

        return False


class GameRenderer:
    """Classe responsable de tout le rendu du jeu."""
    
    def __init__(self, game_engine):
        """Initialise le gestionnaire de rendu.
        
        Args:
            game_engine: Référence vers l'instance du moteur de jeu
        """
        self.game_engine = game_engine
        
    def render_frame(self, dt):
        """Effectue le rendu complet d'une frame."""
        window = self.game_engine.window
        grid = self.game_engine.grid
        images = self.game_engine.images
        camera = self.game_engine.camera
        action_bar = self.game_engine.action_bar
        show_debug = self.game_engine.show_debug
        
        if window is None:
            return
            
        self._clear_screen(window)
        self._render_game_world(window, grid, images, camera)
        self._render_sprites(window, camera)
        self._render_ui(window, action_bar)
        
        if show_debug:
            self._render_debug_info(window, camera, dt)
            
        if self.game_engine.exit_modal.is_active():
            self.game_engine.exit_modal.render(window)
        
        # Afficher le message de fin de partie
        if self.game_engine.game_over and self.game_engine.game_over_timer > 0:
            self._render_game_over_message(window)

        pygame.display.flip()
        
    def _clear_screen(self, window):
        """Efface l'écran avec une couleur de fond."""
        window.fill((0, 50, 100))  # Bleu océan
        
    def _render_game_world(self, window, grid, images, camera):
        """Rend la grille de jeu et les éléments du monde."""
        if grid is not None and images is not None and camera is not None:
            game_map.afficher_grille(window, grid, images, camera)
            
    def _render_sprites(self, window, camera):
        """Rendu manuel des sprites pour contrôler l'ordre d'affichage."""
        if camera is None:
            return
            
        for ent, (pos, sprite) in es.get_components(PositionComponent, SpriteComponent):
            self._render_single_sprite(window, camera, ent, pos, sprite)
            
    def _render_single_sprite(self, window, camera, entity, pos, sprite):
        """Rend un sprite individuel avec effet visuel spécial si invincible."""
        from src.components.special.speScoutComponent import SpeScout
        image = self._get_sprite_image(sprite)
        if image is None:
            return

        display_width = int(sprite.width * camera.zoom)
        display_height = int(sprite.height * camera.zoom)
        screen_x, screen_y = camera.world_to_screen(pos.x, pos.y)

        if display_width <= 0 or display_height <= 0:
            return

        sprite.scale_sprite(display_width, display_height)
        if sprite.surface is not None:
            rotated_image = pygame.transform.rotate(sprite.surface, -pos.direction)
        else:
            scaled_image = pygame.transform.scale(image, (display_width, display_height))
            rotated_image = pygame.transform.rotate(scaled_image, -pos.direction)

        # Calculer le rect avant tout effet visuel
        rect = rotated_image.get_rect(center=(screen_x, screen_y))

        # Effet visuel d'invincibilité pour Zasper : clignotement
        invincible = False
        if es.has_component(entity, SpeScout):
            spe = es.component_for_entity(entity, SpeScout)
            if getattr(spe, 'is_active', False):
                invincible = True

        if invincible:
            # Clignote : visible 2 frames sur 3
            if (pygame.time.get_ticks() // 100) % 3 != 0:
                temp_img = rotated_image.copy()
                temp_img.set_alpha(128)  # semi-transparent
                window.blit(temp_img, rect.topleft)
            else:
                # Invisible cette frame (effet de clignotement)
                pass
        else:
            window.blit(rotated_image, rect.topleft)

        # Effet visuel : halo bleu pour le bouclier de Barhamus
        if es.has_component(entity, SpeMaraudeur):
            shield = es.component_for_entity(entity, SpeMaraudeur)
            if getattr(shield, 'is_active', False):
                # Halo bleu semi-transparent
                halo_radius = max(display_width, display_height) // 2 + 10
                halo_surface = pygame.Surface(
                    (halo_radius*2, halo_radius*2), pygame.SRCALPHA)
                pygame.draw.circle(
                    halo_surface, (80, 180, 255, 90), (halo_radius, halo_radius), halo_radius)
                window.blit(halo_surface, (screen_x - halo_radius, screen_y -
                                           halo_radius), special_flags=pygame.BLEND_RGBA_ADD)

        # Dessiner l'indicateur de sélection si nécessaire
        if es.has_component(entity, PlayerSelectedComponent):
            self._draw_selection_highlight(window, screen_x, screen_y, display_width, display_height)
        
        # Dessiner la barre de vie si nécessaire
        if es.has_component(entity, HealthComponent):
            health = es.component_for_entity(entity, HealthComponent)
            if health.currentHealth < health.maxHealth:
                self._draw_health_bar(window, screen_x, screen_y, health, display_width, display_height)
                
    def _get_sprite_image(self, sprite):
        """Obtient l'image d'un sprite selon les données disponibles."""
        if sprite.surface is not None:
            return sprite.surface
        elif sprite.image is not None:
            return sprite.image
        elif sprite.image_path:
            return pygame.image.load(sprite.image_path).convert_alpha()
        else:
            return None

    def _draw_selection_highlight(self, window, screen_x, screen_y, display_width, display_height):
        """Dessine un halo jaune autour de l'unité contrôlée par le joueur."""
        radius = max(display_width, display_height) // 2 + 6
        center = (int(screen_x), int(screen_y))

        if radius <= 0:
            return

        pygame.draw.circle(window, SELECTION_COLOR, center, radius, width=3)
            
    def _draw_health_bar(self, screen, x, y, health, sprite_width, sprite_height):
        """Dessine une barre de vie pour une entité."""
        # Configuration de la barre de vie
        bar_width = sprite_width
        bar_height = 6
        bar_offset_y = sprite_height // 2 + 10  # Position au-dessus du sprite
        
        # Position de la barre (centrée au-dessus de l'entité)
        bar_x = x - bar_width // 2
        bar_y = y - bar_offset_y
        
        # Vérifier que maxHealth n'est pas zéro pour éviter la division par zéro
        if health.maxHealth <= 0:
            return
            
        # Calculer le pourcentage de vie
        health_ratio = max(0, min(1, health.currentHealth / health.maxHealth))
        
        # Dessiner le fond de la barre (rouge foncé)
        background_rect = pygame.Rect(bar_x, bar_y, bar_width, bar_height)
        pygame.draw.rect(screen, (100, 0, 0), background_rect)
        
        # Dessiner la barre de vie (couleur selon le pourcentage)
        if health_ratio > 0:
            health_bar_width = int(bar_width * health_ratio)
            health_rect = pygame.Rect(bar_x, bar_y, health_bar_width, bar_height)
            
            # Couleur qui change selon la vie restante
            if health_ratio > 0.6:
                color = (0, 200, 0)  # Vert
            elif health_ratio > 0.3:
                color = (255, 165, 0)  # Orange
            else:
                color = (255, 0, 0)  # Rouge
                
            pygame.draw.rect(screen, color, health_rect)
            
        # Bordure noire autour de la barre
        pygame.draw.rect(screen, (0, 0, 0), background_rect, 1)
        
    def _render_ui(self, window, action_bar):
        """Rend l'interface utilisateur."""
        if action_bar is not None:
            action_bar.draw(window)
        
        # Rendre le système de notification
        if self.game_engine.notification_system is not None:
            self.game_engine.notification_system.render(window)
            
    def _render_debug_info(self, window, camera, dt):
        """Rend les informations de debug."""
        if camera is None:
            return
            
        font = pygame.font.Font(None, 36)
        debug_info = [
            t("debug.camera_position", x=camera.x, y=camera.y),
            t("debug.zoom_level", zoom=camera.zoom),
            t("debug.tile_size", size=TILE_SIZE),
            t("debug.resolution", width=window.get_width(), height=window.get_height()),
            t("debug.fps", fps=1/dt if dt > 0 else 0)
        ]
        
        for i, info in enumerate(debug_info):
            text_surface = font.render(info, True, (255, 255, 255))
            window.blit(text_surface, (10, 10 + i * 30))
    
    def _render_game_over_message(self, window):
        """Rend le message de fin de partie au centre de l'écran."""
        if not self.game_engine.game_over_message:
            return
            
        # Créer une surface semi-transparente pour le fond
        overlay = pygame.Surface((window.get_width(), window.get_height()))
        overlay.set_alpha(128)  # 50% transparence
        overlay.fill((0, 0, 0))  # Noir
        window.blit(overlay, (0, 0))
        
        # Préparer le texte
        font_large = pygame.font.Font(None, 72)
        font_medium = pygame.font.Font(None, 48)
        
        # Diviser le message en lignes
        lines = self.game_engine.game_over_message.split('\n')
        
        # Calculer la position centrale
        screen_center_x = window.get_width() // 2
        screen_center_y = window.get_height() // 2
        
        # Afficher chaque ligne
        total_height = len(lines) * 80  # Estimation de la hauteur totale
        start_y = screen_center_y - total_height // 2
        
        for i, line in enumerate(lines):
            if i == 0:  # Première ligne (titre) plus grande
                text_surface = font_large.render(line, True, (255, 255, 255))
            else:  # Autres lignes plus petites
                text_surface = font_medium.render(line, True, (255, 255, 255))
            
            # Centrer horizontalement
            text_rect = text_surface.get_rect()
            text_rect.centerx = screen_center_x
            text_rect.y = start_y + i * 80
            
            window.blit(text_surface, text_rect)
        
        # Ajouter instruction pour retourner au menu
        instruction_font = pygame.font.Font(None, 36)
        instruction_text = "Retour au menu principal dans {:.0f}s...".format(self.game_engine.game_over_timer)
        instruction_surface = instruction_font.render(instruction_text, True, (200, 200, 200))
        instruction_rect = instruction_surface.get_rect()
        instruction_rect.centerx = screen_center_x
        instruction_rect.y = start_y + len(lines) * 80 + 40
        window.blit(instruction_surface, instruction_rect)

class GameEngine:
    """Classe principale gérant toute la logique du jeu."""
    
    def __init__(self, window=None, bg_original=None, select_sound=None):
        """Initialise le moteur de jeu.
        
        Args:
            window: Surface pygame existante (optionnel)
            bg_original: Image de fond pour les modales (optionnel)
            select_sound: Son de sélection pour les modales (optionnel)
        """
        self.window = window
        self.bg_original = bg_original
        self.select_sound = select_sound
        self.running = True
        self.created_local_window = False
        self.show_debug = False
        
        # Composants du jeu
        self.clock = None
        self.action_bar = None
        self.grid = None
        self.images = None
        self.camera = None
        self.flying_chest_manager = FlyingChestManager()
        self.island_resource_manager = IslandResourceManager()
        self.stormManager = StormManager()
        
        # Gestionnaire d'IA pour tous les Maraudeurs
        self.maraudeur_ais = {}  # entity_id -> BarhamusAI
        self.player = None
        self.notification_system = get_notification_system()
        
        # Processeurs ECS
        self.movement_processor = None
        self.collision_processor = None
        self.player_controls = None
        self.capacities_processor = None
        self.lifetime_processor = None
        self.druid_ai_processor = None # <-- AJOUTÉ
        self.tower_processor = None # <-- AJOUTÉ
        
        # Gestion de la sélection des unités
        self.selected_unit_id = None
        self.camera_follow_enabled = False
        self.camera_follow_target_id = None
        self.control_groups = {}
        self.selection_team_filter = Team.ALLY
        
        # Gestion du placement de tours
        self.tower_placement_mode = False
        self.tower_type_to_place = None  # "defense" or "heal"
        self.tower_team_id = None
        self.tower_cost = 0
        
        # Gestionnaire d'événements et rendu
        self.event_handler = EventHandler(self)
        self.renderer = GameRenderer(self)
        self.exit_modal = ExitConfirmationModal()
        
        # Timer pour le spawn de coffres
        self.chest_spawn_timer = 0.0
        
        # État de fin de partie
        self.game_over = False
        self.winning_team = None
        self.game_over_message = ""
        self.game_over_timer = 0.0
        
        # tempest manager
        
    def initialize(self):
        """Initialise tous les composants du jeu."""
        print(t("system.game_launched"))
        
        pygame.init()
        
        # Configuration de la fenêtre
        if self.window is None:
            try:
                from src.managers.display import get_display_manager
                dm = get_display_manager()
                # prefer to initialize with a sensible size based on the map
                desired_w = MAP_WIDTH * TILE_SIZE
                desired_h = MAP_HEIGHT * TILE_SIZE
                dm.apply_resolution_and_recreate(desired_w, desired_h)
                self.window = dm.surface
                pygame.display.set_caption(t("system.game_window_title"))
            except Exception:
                # fallback to direct creation
                self.window = pygame.display.set_mode((MAP_WIDTH * TILE_SIZE, MAP_HEIGHT * TILE_SIZE), pygame.RESIZABLE)
                pygame.display.set_caption(t("system.game_window_title"))
            self.created_local_window = True
        
        self.clock = pygame.time.Clock()
        self.clock.tick(60)
        
        # Initialiser l'ActionBar
        self.action_bar = ActionBar(self.window.get_width(), self.window.get_height(), game_engine=self)
        self.action_bar.set_game_engine(self)  # Connecter la référence au moteur de jeu
        self.action_bar.on_camp_change = self._handle_action_bar_camp_change
        self.action_bar.set_camp(self.selection_team_filter, show_feedback=False)
        
        # Initialiser la carte
        self._initialize_game_map()
        
        # Initialiser ECS
        self._initialize_ecs()
        
        # Créer les entités de base
        self._create_initial_entities()
        
        # Configurer la caméra
        self._setup_camera()
        
    def _initialize_game_map(self):
        """Initialise la carte du jeu."""
        if self.window is None:
            raise RuntimeError("La fenêtre doit être initialisée avant la carte")
        
        game_state = game_map.init_game_map(self.window.get_width(), self.window.get_height())
        self.grid = game_state["grid"]
        self.images = game_state["images"]
        self.camera = game_state["camera"]
        
        # Initialize flying chest manager
        if self.flying_chest_manager is not None and self.grid is not None:
            self.flying_chest_manager.initialize_from_grid(self.grid)

        # Initialize island resource manager
        if self.island_resource_manager is not None and self.grid is not None:
            self.island_resource_manager.initialize_from_grid(self.grid)

        # Initialize storm manager
        if self.stormManager is not None and self.grid is not None:
            self.stormManager.initializeFromGrid(self.grid)

    def _initialize_ecs(self):
        """Initialise le système ECS (Entity-Component-System)."""
        # Nettoyer toutes les entités existantes
        for entity in list(es._entities.keys()):
            es.delete_entity(entity)
        
        # Nettoyer tous les processeurs existants
        es._processors.clear()
        StormManager().clearAllStorms()

        # Réinitialiser les gestionnaires globaux dépendant du monde
        BaseComponent.reset()
        
        # Créer le monde ECS
        es._world = es
        
        # Créer et ajouter les processeurs
        self.movement_processor = movementProcessor.MovementProcessor()
        self.collision_processor = collisionProcessor.CollisionProcessor(graph=self.grid)
        self.player_controls = playerControlProcessor.PlayerControlProcessor()
        self.capacities_processor = CapacitiesSpecialesProcessor()
        self.lifetime_processor = LifetimeProcessor()
        self.event_processor = EventProcessor(15, 5, 10, 25)
        
        # IA - Initialisation du processeur IA avec la grille
        self.druid_ai_processor = AIControlProcessor(self.grid)
        
        # Tower processor (gère tours de défense/soin)
        from src.processeurs.towerProcessor import TowerProcessor
        self.tower_processor = TowerProcessor()

        # AJOUT DES PROCESSEURS DANS L'ORDRE
        #es.add_processor(self.druid_ai_processor, priority=1) 
        es.add_processor(self.collision_processor, priority=2)
        es.add_processor(self.movement_processor, priority=3)
        es.add_processor(self.player_controls, priority=4)
        #es.add_processor(self.tower_processor, priority=5)
        #es.add_processor(self.lifetime_processor, priority=10)
        
        # Configurer les handlers d'événements
        es.set_handler('attack_event', create_projectile)
        es.set_handler('special_vine_event', create_projectile)
        es.set_handler('entities_hit', entitiesHit)
        es.set_handler('game_over', self._handle_game_over)
        if self.flying_chest_manager is not None:
            es.set_handler('flying_chest_collision', self.flying_chest_manager.handle_collision)
        if self.island_resource_manager is not None:
            es.set_handler('island_resource_collision', self.island_resource_manager.handle_collision)
        
    def _create_initial_entities(self):
        """Crée les entités initiales du jeu."""
        # Créer les PlayerComponent pour CHAQUE équipe (alliés ET ennemis)
        # Équipe Alliée (team_id = 1)
        ally_player = es.create_entity()
        es.add_component(ally_player, PlayerComponent(stored_gold=1000))
        es.add_component(ally_player, TeamComponent(Team.ALLY))
        
        # Équipe Ennemie (team_id = 2)
        enemy_player = es.create_entity()
        es.add_component(enemy_player, PlayerComponent(stored_gold=1000))
        es.add_component(enemy_player, TeamComponent(Team.ENEMY))
        
        # Garder une référence au joueur allié par défaut
        self.player = ally_player
        
        # Initialiser le gestionnaire de bases
        BaseComponent.initialize_bases()
        
        # Créer les unités
        spawn_x, spawn_y = BaseComponent.get_spawn_position(is_enemy=False, jitter=TILE_SIZE * 0.1)
        player_unit = UnitFactory(UnitType.MARAUDEUR, False, PositionComponent(spawn_x, spawn_y))
        if player_unit is not None:
            # L'IA sera automatiquement attachée par le gestionnaire
            print(f"Maraudeur allié créé: {player_unit}")
            # Ne pas sélectionner l'unité pour laisser l'IA agir librement
            # self._set_selected_entity(player_unit)

        # Créer des ennemis pour tester l'IA
        enemy_spawn_x, enemy_spawn_y = BaseComponent.get_spawn_position(
<<<<<<< HEAD
            is_enemy=True, jitter=TILE_SIZE * 0.1)  # Même jitter que l'allié
        
        # Créer un Scout ennemi
        enemy_scout = UnitFactory(
            UnitType.SCOUT, True, PositionComponent(enemy_spawn_x, enemy_spawn_y))
=======
            is_enemy=True, jitter=TILE_SIZE * 0.1)

        # créer un DRUID
        enemy_druid = UnitFactory(
            UnitType.DRUID, True, PositionComponent(enemy_spawn_x, enemy_spawn_y))

        # Attache le composant IA à l'entité du druide ennemi
        #if enemy_druid is not None:
            #es.add_component(enemy_druid, AIControlledComponent())
>>>>>>> 6c9f68e9
        
        # Créer un Maraudeur ennemi avec IA automatique
        enemy_maraudeur = UnitFactory(
            UnitType.MARAUDEUR, True, PositionComponent(enemy_spawn_x + 100, enemy_spawn_y + 50))
        if enemy_maraudeur is not None:
            print(f"Maraudeur ennemi créé: {enemy_maraudeur} (IA sera auto-attachée)")
        
    def _setup_camera(self):
        """Configure la position initiale de la caméra."""
        if self.camera is None:
            raise RuntimeError("La caméra doit être initialisée avant sa configuration")
            
        center_x = (MAP_WIDTH * TILE_SIZE) // 2
        center_y = (MAP_HEIGHT * TILE_SIZE) // 2
        
        self.camera.x = center_x - self.camera.screen_width / (2 * self.camera.zoom)
        self.camera.y = center_y - self.camera.screen_height / (2 * self.camera.zoom)
        self.camera._constrain_camera()

    def _give_dev_gold(self, amount: int = 500) -> None:
        """Ajoute de l'or au joueur de la team active (outil de développement).
        Méthode exposée sur GameEngine pour être appelée par l'EventHandler.
        Cette fonction doit être appelée uniquement en mode debug/dev.
        """
        try:
            # Obtenir la team active depuis l'action_bar (source de vérité)
            active_team = Team.ALLY  # Par défaut alliés
            if hasattr(self, 'action_bar') and self.action_bar is not None:
                active_team = self.action_bar.current_camp
            
            # Chercher le PlayerComponent de la team active
            for ent, (pcomp, tcomp) in es.get_components(PlayerComponent, TeamComponent):
                if tcomp.team_id == active_team:
                    old_gold = pcomp.get_gold()
                    pcomp.add_gold(amount)
                    team_name = "Alliés" if active_team == Team.ALLY else "Ennemis"
                    print(f"[DEV GOLD] {team_name} (team {active_team}): {old_gold} → {pcomp.get_gold()} (+{amount})")
                    return
            
            # Si on arrive ici, aucun PlayerComponent trouvé (ne devrait jamais arriver)
            print(f"[DEV GOLD] ❌ ERREUR: Aucun PlayerComponent trouvé pour team_id={active_team}")
        except Exception as e:
            import traceback
            print(f"[DEV GOLD] ❌ Exception: {e}")
            traceback.print_exc()

    def toggle_camera_follow_mode(self) -> None:
        """Bascule entre une caméra libre et le suivi de l'unité sélectionnée."""
        if self.camera is None:
            return

        if not self.camera_follow_enabled:
            if self.selected_unit_id is None:
                return
            self.camera_follow_enabled = True
            self.camera_follow_target_id = self.selected_unit_id
            self._center_camera_on_target()
        else:
            self.camera_follow_enabled = False
            self.camera_follow_target_id = None

    def _handle_action_bar_camp_change(self, team: int) -> None:
        """Callback déclenchée par l'ActionBar lors d'un changement de camp."""
        self.set_selection_team(team, notify=True)

    def set_selection_team(self, team: int, notify: bool = False) -> None:
        """Définit la faction active utilisée pour la sélection."""
        if team not in (Team.ALLY, Team.ENEMY):
            return

        if team == self.selection_team_filter:
            if notify and self.action_bar is not None:
                self.action_bar.set_camp(team, show_feedback=True)
            return

        self.selection_team_filter = team
        self._clear_current_selection()
        self._update_selection_state()

        if self.action_bar is not None:
            self.action_bar.set_camp(team, show_feedback=notify)
        elif notify:
            camp_name = t("camp.ally") if team == Team.ALLY else t("camp.enemy")
            feedback = t("camp.feedback", camp=camp_name)
            print(f"[INFO] {feedback}")

    def cycle_selection_team(self) -> None:
        """Bascule sur la faction suivante pour la sélection."""
        order = (Team.ALLY, Team.ENEMY)
        try:
            index = order.index(self.selection_team_filter)
        except ValueError:
            index = 0
        next_team = order[(index + 1) % len(order)]
        self.set_selection_team(next_team, notify=True)

    def open_exit_modal(self) -> None:
        """Affiche la modale de confirmation de sortie."""
        if self.exit_modal.is_active():
            return

        target_surface = self.window or pygame.display.get_surface()
        self.exit_modal.open(target_surface)

    def close_exit_modal(self) -> None:
        """Ferme la modale de confirmation de sortie."""
        if not self.exit_modal.is_active():
            return

        self.exit_modal.close()

    def handle_exit_modal_event(self, event: pygame.event.Event) -> bool:
        """Transfère un événement à la modale de sortie."""
        if not self.exit_modal.is_active():
            return False

        target_surface = self.window or pygame.display.get_surface()
        result = self.exit_modal.handle_event(event, target_surface)

        if result == "quit":
            self._quit_game()
            return True

        if result == "stay":
            return True

        return True

    def handle_mouse_selection(self, mouse_pos: Tuple[int, int]) -> None:
        """Gère la sélection via un clic gauche."""
        # Si on est en mode placement de tour, tenter de placer une tour
        if self.tower_placement_mode:
            # Convertir la position écran en position monde
            if self.camera:
                world_x, world_y = self.camera.screen_to_world(*mouse_pos)
                if self.try_place_tower_at_position(world_x, world_y):
                    return  # Tour placée avec succès
            # Si on n'a pas pu placer la tour, continuer avec la sélection normale
        
        entity = self._find_unit_at_screen_position(mouse_pos)
        self._set_selected_entity(entity)

    def select_all_allied_units(self) -> None:
        """Sélectionne la première unité contrôlable de la faction active."""
        units = self._get_player_units()
        self._set_selected_entity(units[0] if units else None)

    def assign_control_group(self, slot: int) -> None:
        """Enregistre la sélection courante dans le groupe indiqué."""
        if slot < 1 or slot > 9:
            return

        if self.selected_unit_id is not None and self.selected_unit_id in es._entities:
            self.control_groups[slot] = self.selected_unit_id
        elif slot in self.control_groups:
            del self.control_groups[slot]

    def select_control_group(self, slot: int) -> None:
        """Restaure la sélection associée au groupe indiqué."""
        member = self._get_valid_group_member(slot)
        self._set_selected_entity(member)

    def _get_valid_group_member(self, slot: int) -> Optional[int]:
        """Retourne l'unité enregistrée dans un groupe si elle est toujours valide."""
        member = self.control_groups.get(slot)
        if member is None:
            return None

        if member not in es._entities:
            if slot in self.control_groups:
                del self.control_groups[slot]
            return None

        if self.selection_team_filter in (Team.ALLY, Team.ENEMY):
            if es.has_component(member, TeamComponent):
                team = es.component_for_entity(member, TeamComponent)
                if team.team_id != self.selection_team_filter:
                    return None

        return member

    def select_next_unit(self):
        """Sélectionne l'unité alliée suivante."""
        units = self._get_player_units()
        if not units:
            self._set_selected_entity(None)
            return

        if self.selected_unit_id not in units:
            self._set_selected_entity(units[0])
            return

        current_index = units.index(self.selected_unit_id)
        next_index = (current_index + 1) % len(units)
        self._set_selected_entity(units[next_index])

    def select_previous_unit(self):
        """Sélectionne l'unité alliée précédente."""
        units = self._get_player_units()
        if not units:
            self._set_selected_entity(None)
            return

        if self.selected_unit_id not in units:
            self._set_selected_entity(units[-1])
            return

        current_index = units.index(self.selected_unit_id)
        previous_index = (current_index - 1) % len(units)
        self._set_selected_entity(units[previous_index])


    def trigger_selected_attack(self):
        """Déclenche l'attaque principale de l'unité sélectionnée, avec gestion de la seconde salve de Draupnir."""
        if self.selected_unit_id is None:
            return

        entity = self.selected_unit_id
        if entity not in es._entities:
            self._set_selected_entity(None)
            return

        if es.has_component(entity, TeamComponent):
            team = es.component_for_entity(entity, TeamComponent)
            if team.team_id != Team.ALLY:
                return

        if not es.has_component(entity, RadiusComponent):
            return

        radius = es.component_for_entity(entity, RadiusComponent)
        if radius.cooldown > 0:
            return

        # Gestion de la capacité spéciale de Leviathan : seconde salve
        is_leviathan = es.has_component(entity, SpeLeviathan)
        leviathan_comp = es.component_for_entity(entity, SpeLeviathan) if is_leviathan else None

        # Première attaque
        es.dispatch_event("attack_event", entity)
        radius.cooldown = radius.bullet_cooldown

        # Si Leviathan et capacité active, déclenche une seconde salve immédiate
        if leviathan_comp is not None and getattr(leviathan_comp, "is_active", False):
            # Log pour debug : on détecte que la capacité est active
            try:
                logger.debug("trigger_selected_attack -> Leviathan active for entity %s (cooldown_timer=%s)", entity, getattr(leviathan_comp, 'cooldown_timer', None))
            except Exception:
                pass
            # On désactive la capacité après usage (sécurité)
            leviathan_comp.is_active = False
            # On relance une attaque de type 'leviathan' (tir omnidirectionnel)
            es.dispatch_event("attack_event", entity, "leviathan")
            # Le cooldown reste inchangé (déjà appliqué)

    def trigger_selected_special_ability(self):
        """Déclenche la capacité spéciale de l'unité sélectionnée selon sa classe."""
        if self.selected_unit_id is None:
            return

        entity = self.selected_unit_id
        if entity not in es._entities:
            self._set_selected_entity(None)
            return

        if es.has_component(entity, TeamComponent):
            team = es.component_for_entity(entity, TeamComponent)
            if team.team_id != Team.ALLY:
                return


        # Scout : manœuvre d'évasion
        if es.has_component(entity, SpeScout):
            scout_comp = es.component_for_entity(entity, SpeScout)
            if scout_comp.can_activate():
                scout_comp.activate()
                print(f"Capacité spéciale Scout activée pour l'unité {entity}")
            else:
                print(f"Capacité Scout en cooldown pour l'unité {entity}")

        # Maraudeur : bouclier de mana
        elif es.has_component(entity, SpeMaraudeur):
            maraudeur_comp = es.component_for_entity(entity, SpeMaraudeur)
            if maraudeur_comp.can_activate():
                maraudeur_comp.activate()
                print(f"Capacité spéciale Maraudeur activée pour l'unité {entity}")
            else:
                print(f"Capacité Maraudeur en cooldown pour l'unité {entity}")

        # Leviathan : seconde salve
        elif es.has_component(entity, SpeLeviathan):
            leviathan_comp = es.component_for_entity(entity, SpeLeviathan)
            if leviathan_comp.can_activate():
                # Activer la capacité et tirer immédiatement une seconde salve
                activated = leviathan_comp.activate()
                if activated:
                    # Consommer immédiatement la capacité : tirer maintenant
                    # On ne laisse pas pending (is_active) vrai car on consomme tout de suite
                    try:
                        # Log debug
                        logger.debug("trigger_selected_special_ability -> Leviathan activate & immediate shot for entity %s", entity)
                    except Exception:
                        pass
                    # Dispatch d'un attack_event immédiat de type 'leviathan'
                    es.dispatch_event("attack_event", entity, "leviathan")
                    # Jouer un son de feedback si disponible
                    try:
                        if getattr(self, 'select_sound', None):
                            self.select_sound.play()
                    except Exception:
                        pass
                    # Vérifier que la capacité reste en pending (is_active True)
                    try:
                        logger.debug("trigger_selected_special_ability -> after immediate shot, is_active=%s, cooldown_timer=%s", getattr(leviathan_comp, 'is_active', None), getattr(leviathan_comp, 'cooldown_timer', None))
                    except Exception:
                        pass
                    print(f"Capacité spéciale Leviathan activée et tir immédiat pour l'unité {entity}")
                else:
                    print(f"Capacité Leviathan en cooldown pour l'unité {entity}")
                

        # Druid : lierre volant
        elif es.has_component(entity, SpeDruid):
            druid_comp = es.component_for_entity(entity, SpeDruid)
            if druid_comp.can_cast_ivy():
                # Pour le Druid, on a besoin d'une cible - utiliser la position de la souris ou l'ennemi le plus proche
                # Pour l'instant, on active juste le système
                druid_comp.available = False
                druid_comp.cooldown = druid_comp.cooldown_duration
                print(f"Capacité spéciale Druid activée pour l'unité {entity}")
            else:
                print(f"Capacité Druid en cooldown pour l'unité {entity}")

        # Architect : rechargement automatique
        elif es.has_component(entity, SpeArchitect):
            architect_comp = es.component_for_entity(entity, SpeArchitect)
            if architect_comp.available:
                # Trouver les unités alliées dans le rayon
                # Les imports sont déjà disponibles en haut du fichier
                
                if es.has_component(entity, PositionComponent):
                    architect_pos = es.component_for_entity(entity, PositionComponent)
                    affected_units = []
                    
                    # Chercher les unités alliées dans le rayon
                    for ally_entity, (pos, team) in es.get_components(PositionComponent, TeamComponent):
                        if team.team_id == Team.ALLY and ally_entity != entity:
                            distance = ((pos.x - architect_pos.x) ** 2 + (pos.y - architect_pos.y) ** 2) ** 0.5
                            if distance <= architect_comp.radius:
                                affected_units.append(ally_entity)
                    
                    architect_comp.activate(affected_units, 10.0)  # 10 secondes d'effet
                    print(f"Capacité spéciale Architect activée pour l'unité {entity} affectant {len(affected_units)} unités")
                else:
                    print(f"Impossible d'activer la capacité Architect - pas de position")
            else:
                print(f"Capacité Architect en cooldown pour l'unité {entity}")

        else:
            print(f"Aucune capacité spéciale disponible pour l'unité {entity}")

    def _get_player_units(self) -> List[int]:
        """Retourne la liste triée des unités pour la faction active."""
        units: List[int] = []
        target_team = self.selection_team_filter if self.selection_team_filter in (Team.ALLY, Team.ENEMY) else Team.ALLY

        for entity, (pos, sprite, team) in es.get_components(PositionComponent, SpriteComponent, TeamComponent):
            if team.team_id == target_team:
                units.append(entity)

        units.sort()
        return units

    def _clear_current_selection(self) -> None:
        """Supprime la sélection courante et les composants associés."""
        if self.selected_unit_id is not None and self.selected_unit_id in es._entities:
            if es.has_component(self.selected_unit_id, PlayerSelectedComponent):
                es.remove_component(self.selected_unit_id, PlayerSelectedComponent)
        self.selected_unit_id = None

    def _ensure_selection_component(self, entity_id: int) -> None:
        """Ajoute le composant de sélection à l'entité si nécessaire."""
        if entity_id in es._entities:
            if not es.has_component(entity_id, PlayerSelectedComponent):
                # Correction : self.player ne doit pas être None
                player_id = self.player if self.player is not None else 0
                es.add_component(entity_id, PlayerSelectedComponent(player_id))

    def _update_selection_state(self) -> None:
        """Synchronise l'interface et la caméra après un changement de sélection."""
        if self.selected_unit_id is None or self.selected_unit_id not in es._entities:
            if self.selected_unit_id is not None and self.selected_unit_id in es._entities:
                if es.has_component(self.selected_unit_id, PlayerSelectedComponent):
                    es.remove_component(self.selected_unit_id, PlayerSelectedComponent)
            self.selected_unit_id = None
            if self.action_bar is not None:
                self.action_bar.select_unit(None)
            if self.camera_follow_enabled:
                self.camera_follow_enabled = False
                self.camera_follow_target_id = None
            return

        if self.camera_follow_enabled:
            self.camera_follow_target_id = self.selected_unit_id
            self._center_camera_on_target()

        if self.action_bar is not None:
            unit_info = self._build_unit_info(self.selected_unit_id)
            self.action_bar.select_unit(unit_info)

    def _set_selected_entity(self, entity_id: Optional[int]) -> None:
        """Met à jour l'unité actuellement contrôlée par le joueur."""
        if self.selected_unit_id == entity_id:
            self._update_selection_state()
            return

        if self.selected_unit_id is not None and self.selected_unit_id in es._entities:
            if es.has_component(self.selected_unit_id, PlayerSelectedComponent):
                es.remove_component(self.selected_unit_id, PlayerSelectedComponent)

        self.selected_unit_id = entity_id if entity_id in es._entities else None

        if self.selected_unit_id is not None:
            self._ensure_selection_component(self.selected_unit_id)

        self._update_selection_state()

    def _build_unit_info(self, entity_id: int) -> UnitInfo:
        """Construit les informations affichées dans l'ActionBar."""
        display_name = f"Unit #{entity_id}"
        if es.has_component(entity_id, ClasseComponent):
            classe = es.component_for_entity(entity_id, ClasseComponent)
            display_name = classe.display_name

        current_health = 0
        max_health = 0
        if es.has_component(entity_id, HealthComponent):
            health = es.component_for_entity(entity_id, HealthComponent)
            current_health = health.currentHealth
            max_health = health.maxHealth

        position: Tuple[float, float] = (0.0, 0.0)
        if es.has_component(entity_id, PositionComponent):
            pos = es.component_for_entity(entity_id, PositionComponent)
            position = (pos.x, pos.y)

        # Récupérer le cooldown de la capacité spéciale si présent
        cooldown = 0.0
        # Priorité : composants de capacité spéciale, sinon RadiusComponent fallback
        try:
            # Vérifier plusieurs composants de capacité courants
            if es.has_component(entity_id, SpeScout):
                comp = es.component_for_entity(entity_id, SpeScout)
                cooldown = max(0.0, getattr(comp, 'cooldown_timer', 0.0))
            elif es.has_component(entity_id, SpeMaraudeur):
                comp = es.component_for_entity(entity_id, SpeMaraudeur)
                cooldown = max(0.0, getattr(comp, 'cooldown_timer', 0.0))
            elif es.has_component(entity_id, SpeLeviathan):
                comp = es.component_for_entity(entity_id, SpeLeviathan)
                cooldown = max(0.0, getattr(comp, 'cooldown_timer', 0.0))
            elif es.has_component(entity_id, SpeDruid):
                comp = es.component_for_entity(entity_id, SpeDruid)
                cooldown = max(0.0, getattr(comp, 'cooldown_timer', 0.0))
            elif es.has_component(entity_id, SpeArchitect):
                comp = es.component_for_entity(entity_id, SpeArchitect)
                cooldown = max(0.0, getattr(comp, 'cooldown_timer', 0.0))
            else:
                # Fallback sur RadiusComponent si existant
                if es.has_component(entity_id, RadiusComponent):
                    radius = es.component_for_entity(entity_id, RadiusComponent)
                    cooldown = max(0.0, radius.cooldown)
        except Exception:
            # En cas de problème, fallback sur 0
            cooldown = 0.0

        unit_info = UnitInfo(
            unit_id=entity_id,
            unit_type=display_name,
            health=current_health,
            max_health=max_health,
            position=position,
            special_cooldown=cooldown,
        )

        return unit_info

    def _refresh_selected_unit_info(self):
        """Synchronise la barre d'action avec l'unité sélectionnée."""
        if self.action_bar is None:
            return

        if self.selected_unit_id is None:
            if self.action_bar.selected_unit is not None:
                self.action_bar.select_unit(None)
            return

        if self.selected_unit_id not in es._entities:
            self._set_selected_entity(None)
            return

        unit_info = self.action_bar.selected_unit
        if unit_info is None or unit_info.unit_id != self.selected_unit_id:
            self.action_bar.select_unit(self._build_unit_info(self.selected_unit_id))
            return

        self._update_unit_info(unit_info, self.selected_unit_id)

    def _update_unit_info(self, unit_info: UnitInfo, entity_id: int):
        """Met à jour les propriétés dynamiques de l'unité suivie par l'interface."""
        if es.has_component(entity_id, ClasseComponent):
            classe = es.component_for_entity(entity_id, ClasseComponent)
            unit_info.unit_type = classe.display_name

        if es.has_component(entity_id, HealthComponent):
            health = es.component_for_entity(entity_id, HealthComponent)
            unit_info.health = health.currentHealth
            unit_info.max_health = health.maxHealth

        if es.has_component(entity_id, PositionComponent):
            pos = es.component_for_entity(entity_id, PositionComponent)
            unit_info.position = (pos.x, pos.y)

        # Mettre à jour le cooldown de la capacité spéciale à partir des composants spécifiques
        cooldown = 0.0
        try:
            if es.has_component(entity_id, SpeScout):
                comp = es.component_for_entity(entity_id, SpeScout)
                cooldown = getattr(comp, 'cooldown_timer', 0.0)
            elif es.has_component(entity_id, SpeMaraudeur):
                comp = es.component_for_entity(entity_id, SpeMaraudeur)
                cooldown = getattr(comp, 'cooldown_timer', 0.0)
            elif es.has_component(entity_id, SpeLeviathan):
                comp = es.component_for_entity(entity_id, SpeLeviathan)
                cooldown = getattr(comp, 'cooldown_timer', 0.0)
            elif es.has_component(entity_id, SpeDruid):
                comp = es.component_for_entity(entity_id, SpeDruid)
                cooldown = getattr(comp, 'cooldown_timer', 0.0)
            elif es.has_component(entity_id, SpeArchitect):
                comp = es.component_for_entity(entity_id, SpeArchitect)
                cooldown = getattr(comp, 'cooldown_timer', 0.0)
            elif es.has_component(entity_id, RadiusComponent):
                radius = es.component_for_entity(entity_id, RadiusComponent)
                cooldown = max(0.0, radius.cooldown)
        except Exception:
            cooldown = 0.0

        unit_info.special_cooldown = max(0.0, cooldown)

    def _find_unit_at_screen_position(self, mouse_pos: Tuple[int, int]) -> Optional[int]:
        """Recherche l'unité alliée située sous le curseur."""
        if self.camera is None:
            return None

        mouse_x, mouse_y = mouse_pos
        best_entity: Optional[int] = None
        best_distance = float("inf")

        target_team = self.selection_team_filter if self.selection_team_filter in (Team.ALLY, Team.ENEMY) else Team.ALLY

        for entity, (pos, sprite, team) in es.get_components(PositionComponent, SpriteComponent, TeamComponent):
            if team.team_id != target_team:
                continue

            display_width = int(sprite.width * self.camera.zoom)
            display_height = int(sprite.height * self.camera.zoom)
            if display_width <= 0 or display_height <= 0:
                continue

            screen_x, screen_y = self.camera.world_to_screen(pos.x, pos.y)
            rect = pygame.Rect(0, 0, display_width, display_height)
            rect.center = (int(screen_x), int(screen_y))

            if rect.collidepoint(mouse_x, mouse_y):
                distance = (screen_x - mouse_x) ** 2 + (screen_y - mouse_y) ** 2
                if distance < best_distance:
                    best_distance = distance
                    best_entity = entity

        return best_entity
        
    def run(self):
        """Lance la boucle principale du jeu."""
        self.initialize()
        
        if self.clock is None:
            raise RuntimeError("L'horloge doit être initialisée")
        
        while self.running:
            dt = self.clock.tick(60) / 1000.0
            
            self.event_handler.handle_events()
            self._update_game(dt)
            self._render_game(dt)
            
        self._cleanup()
        

        
    def _update_game(self, dt):
        """Met à jour la logique du jeu."""
        if self.exit_modal.is_active():
            return
        
        # Gérer le timer de fin de partie
        if self.game_over:
            if self.game_over_timer > 0:
                self.game_over_timer -= dt
                if self.game_over_timer <= 0:
                    # Retourner au menu principal
                    self._quit_game()
            return

        # Mettre à jour la caméra
        if self.camera is not None:
            keys = pygame.key.get_pressed()
            modifiers_state = pygame.key.get_mods()
            if self.camera_follow_enabled:
                self._update_camera_follow(dt, keys, modifiers_state)
            else:
                self.camera.update(dt, keys, modifiers_state)
        
        # Mettre à jour l'ActionBar
        if self.action_bar is not None:
            self.action_bar.update(dt)
        
        # Mettre à jour le système de notification
        if self.notification_system is not None:
            self.notification_system.update(dt)

        # IA - Mise à jour du processeur IA (qui a besoin de dt)
        if self.druid_ai_processor is not None:
            # Assurer que la grille est à jour (au cas où elle changerait, peu probable)
            if hasattr(self, 'grid') and self.grid is not None:
                self.druid_ai_processor.grid = self.grid
            self.druid_ai_processor.process(dt) # <-- MODIFIÉ
        
        # Traiter les capacités spéciales d'abord (avec dt)
        if self.capacities_processor is not None:
            self.capacities_processor.process(dt)

        # Traiter les événements d'abord (avec dt)
        if self.event_processor is not None:
            self.event_processor.process(dt, self.grid)

        if self.lifetime_processor is not None:
            self.lifetime_processor.process(dt)
        
        # Traiter le TowerProcessor (avec dt)
        if self.tower_processor is not None:
            self.tower_processor.process(dt)
        
        # Traiter la logique ECS (sans dt pour les autres processeurs)
        es.process()
        
        # Mettre à jour toutes les IA de Maraudeurs
        self._update_all_maraudeur_ais(es, dt)

        if self.flying_chest_manager is not None:
            self.flying_chest_manager.update(dt)
        if self.island_resource_manager is not None:
            self.island_resource_manager.update(dt)
            
        if self.stormManager is not None:
            self.stormManager.update(dt)

        # Synchroniser les informations affichées avec l'état courant
        self._refresh_selected_unit_info()
        
        # Les coffres volants sont gérés par flying_chest_manager.update(dt) plus haut
        
    def _render_game(self, dt):
        """Effectue le rendu du jeu."""
        self.renderer.render_frame(dt)
        
    def _quit_game(self):
        """Quitte le jeu proprement."""
        self.running = False
        
    def _cleanup(self):
        """Nettoie les ressources avant de quitter."""
        if self.created_local_window:
            try:
                from src.managers.display import get_display_manager
                dm = get_display_manager()
                dm.apply_resolution_and_recreate(settings.SCREEN_WIDTH, settings.SCREEN_HEIGHT)
                pygame.display.set_caption(t("system.main_window_title"))
            except Exception:
                pygame.display.set_mode((settings.SCREEN_WIDTH, settings.SCREEN_HEIGHT), pygame.RESIZABLE)
                pygame.display.set_caption(t("system.main_window_title"))

    def _update_camera_follow(self, dt: float, keys, modifiers_state: int) -> None:
        """Maintient la caméra centrée sur l'unité suivie."""
        if self.camera is None:
            return

        if self._has_manual_camera_input(keys, modifiers_state):
            self.camera_follow_enabled = False
            self.camera_follow_target_id = None
            self.camera.update(dt, keys, modifiers_state)
            return

        target_id = self.camera_follow_target_id
        if target_id is None or target_id not in es._entities:
            self.camera_follow_enabled = False
            self.camera_follow_target_id = None
            self.camera.update(dt, keys, modifiers_state)
            return

        if not es.has_component(target_id, PositionComponent):
            self.camera_follow_enabled = False
            self.camera_follow_target_id = None
            self.camera.update(dt, keys, modifiers_state)
            return

        target_position = es.component_for_entity(target_id, PositionComponent)
        self.camera.center_on(target_position.x, target_position.y)

    def _center_camera_on_target(self) -> None:
        """Centre immédiatement la caméra sur la cible suivie."""
        if not self.camera_follow_enabled or self.camera is None:
            return

        target_id = self.camera_follow_target_id
        if target_id is None or target_id not in es._entities:
            self.camera_follow_enabled = False
            self.camera_follow_target_id = None
            return

        if not es.has_component(target_id, PositionComponent):
            self.camera_follow_enabled = False
            self.camera_follow_target_id = None
            return

        target_position = es.component_for_entity(target_id, PositionComponent)
        self.camera.center_on(target_position.x, target_position.y)

    def _has_manual_camera_input(self, keys, modifiers_state: int) -> bool:
        """Détecte un déplacement caméra manuel pour quitter le mode suivi."""
        monitored_actions = (
            controls.ACTION_CAMERA_MOVE_LEFT,
            controls.ACTION_CAMERA_MOVE_RIGHT,
            controls.ACTION_CAMERA_MOVE_UP,
            controls.ACTION_CAMERA_MOVE_DOWN,
        )
        return any(controls.is_action_active(action, keys, modifiers_state) for action in monitored_actions)

    def _handle_game_over(self, defeated_team_id):
        """Gère la fin de partie quand une base est détruite."""
        print(t("game_over.debug_message", team_id=defeated_team_id))
        
        # Déterminer l'équipe gagnante (l'opposée de celle qui a perdu)
        self.winning_team = Team.ENEMY if defeated_team_id == Team.ALLY else Team.ALLY
        self.game_over = True
        self.game_over_timer = 3.0  # Afficher le message pendant 3 secondes
        
        # Préparer le message de fin de partie
        if self.winning_team == Team.ALLY:
            self.game_over_message = t("game_over.victory")
        else:
            self.game_over_message = t("game_over.defeat")
    
    def try_place_tower_at_position(self, world_x: float, world_y: float) -> bool:
        """
        Tente de placer une tour à la position mondiale donnée.
        La tour sera automatiquement positionnée au centre de la tuile la plus proche.
        
        Args:
            world_x: Position X dans le monde
            world_y: Position Y dans le monde
            
        Returns:
            True si la tour a été placée avec succès, False sinon
        """
        if not self.tower_placement_mode:
            return False
        
        # Snapper la position au centre de la tuile la plus proche
        tile_x = int(world_x / TILE_SIZE)
        tile_y = int(world_y / TILE_SIZE)
        snapped_x = (tile_x + 0.5) * TILE_SIZE
        snapped_y = (tile_y + 0.5) * TILE_SIZE
        
        # Vérifier si la position a été ajustée (notification seulement si déplacement significatif)
        distance_moved = ((world_x - snapped_x) ** 2 + (world_y - snapped_y) ** 2) ** 0.5
        position_was_adjusted = distance_moved > TILE_SIZE * 0.1  # Seuil de 10% de TILE_SIZE
        
        # Vérifier que la position est sur une île
        from src.components.globals.mapComponent import is_tile_island
        if not is_tile_island(self.grid, snapped_x, snapped_y):
            if hasattr(self, 'action_bar') and self.action_bar:
                self.action_bar._show_feedback('warning', t('placement.must_be_on_island'))
            return False
        
        # Vérifier qu'il n'y a pas déjà une tour à cette position exacte (tolérance de 1 pixel)
        from src.components.core.towerComponent import TowerComponent
        for tower_ent, (tower_pos, tower_comp) in es.get_components(PositionComponent, TowerComponent):
            distance = ((tower_pos.x - snapped_x) ** 2 + (tower_pos.y - snapped_y) ** 2) ** 0.5
            if distance < 1.0:  # Moins d'1 pixel de distance
                if hasattr(self, 'action_bar') and self.action_bar:
                    self.action_bar._show_feedback('warning', t('placement.tower_already_here', default='Une tour est déjà présente ici'))
                return False
        
        # Vérifier l'or du joueur
        current_gold = self._get_current_player_gold()
        if current_gold < self.tower_cost:
            if hasattr(self, 'action_bar') and self.action_bar:
                self.action_bar._show_feedback('warning', t('shop.insufficient_gold'))
            return False
        
        # Vérifier que le team_id est valide
        if self.tower_team_id is None:
            return False
        
        # Créer la tour à la position snappée
        try:
            if self.tower_type_to_place == "defense":
                from src.factory.buildingFactory import create_defense_tower
                new_ent = create_defense_tower(snapped_x, snapped_y, team_id=self.tower_team_id)
            elif self.tower_type_to_place == "heal":
                from src.factory.buildingFactory import create_heal_tower
                new_ent = create_heal_tower(snapped_x, snapped_y, team_id=self.tower_team_id)
            else:
                return False
            
            # Ajouter à la base
            from src.components.core.baseComponent import BaseComponent
            BaseComponent.add_unit_to_base(new_ent, is_enemy=(self.tower_team_id != 1))
            
            # Déduire le coût
            self._set_current_player_gold(current_gold - self.tower_cost)
            
            # Afficher un message de succès
            if hasattr(self, 'action_bar') and self.action_bar:
                building_name = t(f'shop.{self.tower_type_to_place}_tower')
                # Si la position a été ajustée de manière significative, informer l'utilisateur
                if position_was_adjusted:
                    self.action_bar._show_feedback('success', t('shop.buildings.built_snapped', building=building_name))
                else:
                    self.action_bar._show_feedback('success', t('shop.buildings.built', building=building_name))
            
            # Désactiver le mode de placement
            self.tower_placement_mode = False
            self.tower_type_to_place = None
            self.tower_team_id = None
            self.tower_cost = 0
            
            return True
            
        except Exception as e:
            print(f"[ERROR] Failed to place tower: {e}")
            if hasattr(self, 'action_bar') and self.action_bar:
                self.action_bar._show_feedback('error', t('feedback.error', default='Error occurred'))
            return False
    
    def _get_current_player_gold(self) -> int:
        """Retourne la quantité d'or du joueur actuel."""
        team_id = Team.ENEMY if self.selection_team_filter == Team.ENEMY else Team.ALLY
        
        for entity, (player_comp, team_comp) in es.get_components(PlayerComponent, TeamComponent):
            if team_comp.team_id == team_id:
                return player_comp.stored_gold
        
        return 0
    
    def _set_current_player_gold(self, amount: int):
        """Définit la quantité d'or du joueur actuel."""
        team_id = Team.ENEMY if self.selection_team_filter == Team.ENEMY else Team.ALLY
        
        for entity, (player_comp, team_comp) in es.get_components(PlayerComponent, TeamComponent):
            if team_comp.team_id == team_id:
                player_comp.stored_gold = max(0, amount)
                return

    def _update_all_maraudeur_ais(self, es, dt):
        """Met à jour toutes les IA de Maraudeurs et gère leur création/suppression automatique"""
        # Vérifier tous les Maraudeurs existants
        all_maraudeurs = set()
        
        for entity, spe_maraudeur in es.get_component(SpeMaraudeur):
            all_maraudeurs.add(entity)
            
            # Si ce Maraudeur n'a pas encore d'IA, la créer
            if entity not in self.maraudeur_ais:
                self.maraudeur_ais[entity] = BarhamusAI(entity)
                team_comp = es.component_for_entity(entity, TeamComponent)
                team_name = "allié" if team_comp.team_id == 1 else "ennemi"
                print(f"🤖 IA créée pour Maraudeur {team_name} {entity}")
        
        # Supprimer les IA des Maraudeurs qui n'existent plus
        entities_to_remove = []
        for entity_id in self.maraudeur_ais.keys():
            if entity_id not in all_maraudeurs:
                entities_to_remove.append(entity_id)
        
        for entity_id in entities_to_remove:
            del self.maraudeur_ais[entity_id]
            print(f"🗑️ IA supprimée pour Maraudeur {entity_id} (unité détruite)")
        
        # Mettre à jour toutes les IA actives
        for entity_id, ai in self.maraudeur_ais.items():
            try:
                # Passer la grille à l'IA pour l'évitement d'obstacles
                if hasattr(self, 'grid'):
                    ai.grid = self.grid
                
                # Mettre à jour l'IA
                ai.update(es, dt)
                
            except Exception as e:
                print(f"❌ Erreur IA Maraudeur {entity_id}: {e}")
        
        # Statistiques d'IA
        if len(self.maraudeur_ais) > 0 and hasattr(self, '_ai_stats_timer'):
            self._ai_stats_timer -= dt
            if self._ai_stats_timer <= 0:
                allies = sum(1 for eid in self.maraudeur_ais if es.has_component(eid, TeamComponent) and es.component_for_entity(eid, TeamComponent).team_id == 1)
                enemies = len(self.maraudeur_ais) - allies
                print(f"📊 IA actives: {allies} alliés + {enemies} ennemis = {len(self.maraudeur_ais)} total")
                self._ai_stats_timer = 10.0  # Stats toutes les 10 secondes
        elif not hasattr(self, '_ai_stats_timer'):
            self._ai_stats_timer = 10.0


def game(window=None, bg_original=None, select_sound=None):
    """Point d'entrée principal du jeu (compatibilité avec l'API existante).
    
    Args:
        window: Surface pygame existante (optionnel)
        bg_original: Image de fond pour les modales (optionnel)  
        select_sound: Son de sélection pour les modales (optionnel)
    """
    engine = GameEngine(window, bg_original, select_sound)
    engine.run()<|MERGE_RESOLUTION|>--- conflicted
+++ resolved
@@ -696,23 +696,11 @@
 
         # Créer des ennemis pour tester l'IA
         enemy_spawn_x, enemy_spawn_y = BaseComponent.get_spawn_position(
-<<<<<<< HEAD
             is_enemy=True, jitter=TILE_SIZE * 0.1)  # Même jitter que l'allié
         
         # Créer un Scout ennemi
         enemy_scout = UnitFactory(
             UnitType.SCOUT, True, PositionComponent(enemy_spawn_x, enemy_spawn_y))
-=======
-            is_enemy=True, jitter=TILE_SIZE * 0.1)
-
-        # créer un DRUID
-        enemy_druid = UnitFactory(
-            UnitType.DRUID, True, PositionComponent(enemy_spawn_x, enemy_spawn_y))
-
-        # Attache le composant IA à l'entité du druide ennemi
-        #if enemy_druid is not None:
-            #es.add_component(enemy_druid, AIControlledComponent())
->>>>>>> 6c9f68e9
         
         # Créer un Maraudeur ennemi avec IA automatique
         enemy_maraudeur = UnitFactory(
