--- conflicted
+++ resolved
@@ -14,7 +14,6 @@
     team = esper.component_for_entity(entity, TeamComponent)
     team_id = team.team_id
 
-<<<<<<< HEAD
     # Récupère le radius pour savoir si on tire sur les côtés
     if esper.has_component(entity, RadiusComponent):
         radius = esper.component_for_entity(entity, RadiusComponent)
@@ -59,41 +58,6 @@
             20,
             10
         ))
-=======
-    bullet_entity = esper.create_entity()
-    esper.add_component(bullet_entity, TeamComponent(
-        team_id=team_id  
-    ))
-
-    esper.add_component(bullet_entity, PositionComponent(
-        x=pos.x,
-        y=pos.y,
-        direction=pos.direction
-    ))
-
-    bullet_speed = 10.0 
-    esper.add_component(bullet_entity, VelocityComponent(
-        currentSpeed=bullet_speed,
-        maxUpSpeed=bullet_speed,
-        maxReverseSpeed=0.0,
-    ))
-
-    esper.add_component(bullet_entity, AttackComponent(
-        hitPoints=10
-    ))
-
-    esper.add_component(bullet_entity, HealthComponent(
-        currentHealth=1
-    ))
-
-    esper.add_component(bullet_entity, CanCollideComponent())
-
-    esper.add_component(bullet_entity, SpriteComponent(
-        "assets/sprites/projectile/explosion.png",
-        20,
-        10
-    ))
     
     # Identifier cette entité comme un projectile
-    esper.add_component(bullet_entity, ProjectileComponent("bullet"))
->>>>>>> b23ab22f
+    esper.add_component(bullet_entity, ProjectileComponent("bullet"))