import esper
import random
from src.components.core.spriteComponent import SpriteComponent as Sprite
from src.components.core.teamComponent import TeamComponent as Team
from src.components.core.attackComponent import AttackComponent as Attack
from src.components.core.canCollideComponent import CanCollideComponent as CanCollide
from src.components.core.positionComponent import PositionComponent as Position

from src.components.properties.eventsComponent import EventsComponent as Event

from src.components.events.krakenComponent import KrakenComponent as Kraken
from src.processeurs.events.krakenProcessor import KrakenProcessor

from src.components.events.banditsComponent import Bandits
from src.processeurs.events.banditsProcessor import BanditsProcessor

from src.managers.sprite_manager import SpriteID, sprite_manager
from src.settings.settings import TILE_SIZE, MAP_WIDTH, MAP_HEIGHT

class EventProcessor(esper.Processor):
<<<<<<< HEAD
    def __init__(self, eventCooldown: int = 0, maxEventCooldown: int = 0, krakenSpawn: int = 0, banditsSpawn: int = 25):
        self.eventCooldown = 0
        self.maxEventCooldown = maxEventCooldown
        self.krakenSpawn = 50
        self.banditsSpawn = banditsSpawn
=======
    def __init__(self, eventCooldown: int = 0, maxEventCooldown: int = 0, krakenSpawn: int = 0):
        self.eventCooldown = eventCooldown
        self.maxEventCooldown = maxEventCooldown
        self.krakenSpawn = krakenSpawn
>>>>>>> ec3f1447

    def process(self, dt, grid):
        if esper.get_component(Event) != []:

            for ent, (kraken, event) in esper.get_components(Kraken, Event):
                KrakenProcessor.process(dt, ent, kraken, event, grid)

            for ent, (bandits, event) in esper.get_components(Bandits, Event):
                BanditsProcessor.process(dt, ent, bandits, event, grid)

        elif self.eventCooldown > 0:
            self.eventCooldown -= dt

        else:
            self._chooseEvent(grid)

    def _chooseEvent(self, grid):
        pourcent = random.randint(0, 100)
        print(pourcent)
        self.eventCooldown = self.maxEventCooldown
        if pourcent <= self.krakenSpawn:
            newPosition = self._getNewPosition(grid)
            if newPosition is not None:
                krakenEnt = esper.create_entity()
                esper.add_component(krakenEnt, Attack(1))
                esper.add_component(krakenEnt, CanCollide())
                esper.add_component(krakenEnt, Position(newPosition[0], newPosition[1]))
                esper.add_component(krakenEnt, Team(0))
                esper.add_component(krakenEnt, Event(0, 20, 20))
                esper.add_component(krakenEnt, Kraken(0, 20, 14))

                sprite_manager.add_sprite_to_entity(krakenEnt, SpriteID.KRAKEN)    

<<<<<<< HEAD
                # Utiliser le SpriteManager pour les projectiles (balle)
                sprite_id = SpriteID.KRAKEN
                size = sprite_manager.get_default_size(sprite_id)
            
                if size:
                    width, height = size
                    esper.add_component(krakenEnt, sprite_manager.create_sprite_component(sprite_id, width, height))
                else:
                    # Fallback vers l'ancienne méthode
                    esper.add_component(krakenEnt, Sprite(
                        "assets/sprites/projectile/vine.png",
                        150,
                        30
                    ))
        elif pourcent <= self.krakenSpawn + self.banditsSpawn:
            # Événement Bandits
            num_boats = random.randint(1, 6)
            print(f"[EVENT] Vague de {num_boats} navires bandits!")
            created_entities = BanditsProcessor.spawn_bandits_wave(grid, num_boats)
            if created_entities:
                print(f"[EVENT] {len(created_entities)} navires bandits créés")
=======
>>>>>>> ec3f1447

    def _getNewPosition(self, grid):
        newPositiion = None
        maxAttempts = 20
        while newPositiion is None and maxAttempts > 0:
            posX = random.randint(0, MAP_WIDTH-1)
            posY = random.randint(0, MAP_HEIGHT-1)
            tile = grid[posX][posY]
            if tile == 1:
                newPositiion = (posX*TILE_SIZE, posY*TILE_SIZE)

            maxAttempts -= 1
        return newPositiion<|MERGE_RESOLUTION|>--- conflicted
+++ resolved
@@ -18,18 +18,10 @@
 from src.settings.settings import TILE_SIZE, MAP_WIDTH, MAP_HEIGHT
 
 class EventProcessor(esper.Processor):
-<<<<<<< HEAD
-    def __init__(self, eventCooldown: int = 0, maxEventCooldown: int = 0, krakenSpawn: int = 0, banditsSpawn: int = 25):
+    def __init__(self, eventCooldown: int = 0, maxEventCooldown: int = 0, krakenSpawn: int = 0):
         self.eventCooldown = 0
         self.maxEventCooldown = maxEventCooldown
         self.krakenSpawn = 50
-        self.banditsSpawn = banditsSpawn
-=======
-    def __init__(self, eventCooldown: int = 0, maxEventCooldown: int = 0, krakenSpawn: int = 0):
-        self.eventCooldown = eventCooldown
-        self.maxEventCooldown = maxEventCooldown
-        self.krakenSpawn = krakenSpawn
->>>>>>> ec3f1447
 
     def process(self, dt, grid):
         if esper.get_component(Event) != []:
@@ -59,11 +51,8 @@
                 esper.add_component(krakenEnt, Position(newPosition[0], newPosition[1]))
                 esper.add_component(krakenEnt, Team(0))
                 esper.add_component(krakenEnt, Event(0, 20, 20))
-                esper.add_component(krakenEnt, Kraken(0, 20, 14))
+                esper.add_component(krakenEnt, Kraken(0, 10, 3))
 
-                sprite_manager.add_sprite_to_entity(krakenEnt, SpriteID.KRAKEN)    
-
-<<<<<<< HEAD
                 # Utiliser le SpriteManager pour les projectiles (balle)
                 sprite_id = SpriteID.KRAKEN
                 size = sprite_manager.get_default_size(sprite_id)
@@ -78,15 +67,6 @@
                         150,
                         30
                     ))
-        elif pourcent <= self.krakenSpawn + self.banditsSpawn:
-            # Événement Bandits
-            num_boats = random.randint(1, 6)
-            print(f"[EVENT] Vague de {num_boats} navires bandits!")
-            created_entities = BanditsProcessor.spawn_bandits_wave(grid, num_boats)
-            if created_entities:
-                print(f"[EVENT] {len(created_entities)} navires bandits créés")
-=======
->>>>>>> ec3f1447
 
     def _getNewPosition(self, grid):
         newPositiion = None
