import esper
from src.components.properties.playerSelectedComponent import PlayerSelectedComponent
from src.components.properties.positionComponent import PositionComponent
from src.components.properties.velocityComponent import VelocityComponent
<<<<<<< HEAD
from src.components.properties.classeComponent import ClasseComponent
from src.components.properties.attackComponent import AttackComponent
from settings.controls import KEY_UP, KEY_DOWN, KEY_LEFT, KEY_RIGHT, KEY_PREV_TROOP, KEY_NEXT_TROOP, KEY_ATTACK_MODE, KEY_SPECIAL_ABILITY
=======
from src.settings.controls import KEY_UP, KEY_DOWN, KEY_LEFT, KEY_RIGHT
>>>>>>> f3d6e365
import pygame

class PlayerControlProcessor(esper.Processor):
    def process(self):
        keys = pygame.key.get_pressed()
        for entity, selected in esper.get_component(PlayerSelectedComponent):
            if keys[getattr(pygame, f'K_{KEY_UP}')]:
                if esper.has_component(entity, VelocityComponent):
                    velocity = esper.component_for_entity(entity, VelocityComponent)
                    velocity.currentSpeed += 1
<<<<<<< HEAD
            if keys[getattr(pygame, f'K_{KEY_DOWN}')]:
                if esper.has_component(entity, VelocityComponent):
                    velocity = esper.component_for_entity(entity, VelocityComponent)
                    velocity.currentSpeed -= 1
            if keys[getattr(pygame, f'K_{KEY_LEFT}')]:
                if esper.has_component(entity, PositionComponent):
                    position = esper.component_for_entity(entity, PositionComponent)
                    position.direction -= 1
            if keys[getattr(pygame, f'K_{KEY_RIGHT}')]:
                if esper.has_component(entity, PositionComponent):
                    position = esper.component_for_entity(entity, PositionComponent)
                    position.direction += 1
            if keys[getattr(pygame, f'K_{KEY_PREV_TROOP}')]:
                if esper.has_component(entity, ClasseComponent):
                    classe = esper.component_for_entity(entity, ClasseComponent)
                    classe.class_id = (classe.class_id - 1) % 5  # 5 classes (0 to 4)
            if keys[getattr(pygame, f'K_{KEY_NEXT_TROOP}')]:
                if esper.has_component(entity, ClasseComponent):
                    classe = esper.component_for_entity(entity, ClasseComponent)
                    classe.class_id = (classe.class_id + 1) % 5  # 5 classes (0 to 4)
            if keys[getattr(pygame, f'K_{KEY_ATTACK_MODE}')]:
                if esper.has_component(entity, ):
                    attack = esper.component_for_entity(entity, AttackComponent)
                    attack.hitPoints += 10  # Example action: increase hit points
=======
            if keys[getattr(pygame, f'K_{KEY_DOWN}')] or keys[pygame.K_DOWN]:
                if esper.has_component(entity, VelocityComponent):
                    velocity = esper.component_for_entity(entity, VelocityComponent)
                    velocity.currentSpeed -= 1
            if keys[getattr(pygame, f'K_{KEY_LEFT}')] or keys[pygame.K_LEFT]:
                if esper.has_component(entity, PositionComponent):
                    position = esper.component_for_entity(entity, PositionComponent)
                    position.direction -= 1
            if keys[getattr(pygame, f'K_{KEY_RIGHT}')] or keys[pygame.K_RIGHT]:
                if esper.has_component(entity, PositionComponent):
                    position = esper.component_for_entity(entity, PositionComponent)
                    position.direction += 1
>>>>>>> f3d6e365
<|MERGE_RESOLUTION|>--- conflicted
+++ resolved
@@ -2,13 +2,9 @@
 from src.components.properties.playerSelectedComponent import PlayerSelectedComponent
 from src.components.properties.positionComponent import PositionComponent
 from src.components.properties.velocityComponent import VelocityComponent
-<<<<<<< HEAD
 from src.components.properties.classeComponent import ClasseComponent
 from src.components.properties.attackComponent import AttackComponent
 from settings.controls import KEY_UP, KEY_DOWN, KEY_LEFT, KEY_RIGHT, KEY_PREV_TROOP, KEY_NEXT_TROOP, KEY_ATTACK_MODE, KEY_SPECIAL_ABILITY
-=======
-from src.settings.controls import KEY_UP, KEY_DOWN, KEY_LEFT, KEY_RIGHT
->>>>>>> f3d6e365
 import pygame
 
 class PlayerControlProcessor(esper.Processor):
@@ -19,7 +15,6 @@
                 if esper.has_component(entity, VelocityComponent):
                     velocity = esper.component_for_entity(entity, VelocityComponent)
                     velocity.currentSpeed += 1
-<<<<<<< HEAD
             if keys[getattr(pygame, f'K_{KEY_DOWN}')]:
                 if esper.has_component(entity, VelocityComponent):
                     velocity = esper.component_for_entity(entity, VelocityComponent)
@@ -44,17 +39,3 @@
                 if esper.has_component(entity, ):
                     attack = esper.component_for_entity(entity, AttackComponent)
                     attack.hitPoints += 10  # Example action: increase hit points
-=======
-            if keys[getattr(pygame, f'K_{KEY_DOWN}')] or keys[pygame.K_DOWN]:
-                if esper.has_component(entity, VelocityComponent):
-                    velocity = esper.component_for_entity(entity, VelocityComponent)
-                    velocity.currentSpeed -= 1
-            if keys[getattr(pygame, f'K_{KEY_LEFT}')] or keys[pygame.K_LEFT]:
-                if esper.has_component(entity, PositionComponent):
-                    position = esper.component_for_entity(entity, PositionComponent)
-                    position.direction -= 1
-            if keys[getattr(pygame, f'K_{KEY_RIGHT}')] or keys[pygame.K_RIGHT]:
-                if esper.has_component(entity, PositionComponent):
-                    position = esper.component_for_entity(entity, PositionComponent)
-                    position.direction += 1
->>>>>>> f3d6e365
