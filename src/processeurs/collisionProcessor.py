--- conflicted
+++ resolved
@@ -133,12 +133,6 @@
         # Si un projectile touche une mine, la mine ne prend pas de dégâts
         # Mais le projectile peut être détruit
         if (is_projectile1 and is_mine2) or (is_projectile2 and is_mine1):
-<<<<<<< HEAD
-            # Détruire seulement le projectile
-            if is_projectile1:
-                esper.delete_entity(entity1)
-            if is_projectile2:
-=======
             print(f"Debug: Projectile touche une mine - mine résiste à l'impact")
             # Détruire seulement le projectile et créer une explosion
             if is_projectile1:
@@ -148,7 +142,6 @@
             if is_projectile2:
                 print(f"Debug: Projectile {entity2} détruit par mine")
                 self._create_explosion_at_entity(entity2)
->>>>>>> 61b6192b
                 esper.delete_entity(entity2)
             # La mine ne prend aucun dégât et reste en place
             return
@@ -324,10 +317,6 @@
         # Les projectiles traversent les îles, mais pas les bases/mine
         if not effect['can_pass']:
             if is_projectile:
-<<<<<<< HEAD
-                esper.delete_entity(entity)
-                return
-=======
                 # Détruire seulement si base ou mine, PAS pour les îles
                 if terrain_type in ['ally_base', 'enemy_base', 'mine']:
                     print(f"Debug: Projectile {entity} détruit par collision avec {terrain_type}")
@@ -338,14 +327,11 @@
                     # Pas de destruction, pas de blocage
                     velocity.terrain_modifier = 1.0
                     return
->>>>>>> 61b6192b
             else:
                 velocity.currentSpeed = 0
                 velocity.terrain_modifier = 0.0
+                print(f"Debug: Mouvement bloqué par {terrain_type} - Speed={velocity.currentSpeed}, Modifier={velocity.terrain_modifier}")
         else:
-<<<<<<< HEAD
-            velocity.terrain_modifier = effect['speed_modifier']
-=======
             if is_projectile and terrain_type == 'cloud':
                 # Les projectiles ne sont pas ralentis dans les nuages
                 velocity.terrain_modifier = 1.0
@@ -357,7 +343,6 @@
                     print(f"Debug: Passage dans nuage, vitesse réduite à {effect['speed_modifier']*100}%")
                 elif terrain_type == 'water':
                     print(f"Debug: Navigation normale en mer")
->>>>>>> 61b6192b
                 
     def _is_mine_entity(self, entity):
         """Vérifie si une entité est une mine (health max = 1)"""
