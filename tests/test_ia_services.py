"""Tests unitaires pour les services communs de l'IA rapide."""

from __future__ import annotations

from typing import List, Tuple

import sys
from pathlib import Path

import esper
import pytest
from pytest import MonkeyPatch

ROOT = Path(__file__).resolve().parents[1]
if str(ROOT) not in sys.path:
    sys.path.insert(0, str(ROOT))

from src.constants.map_tiles import TileType
from src.constants.team import Team
from src.settings.settings import TILE_SIZE
from src.components.core.positionComponent import PositionComponent
from src.components.core.velocityComponent import VelocityComponent
from src.components.core.teamComponent import TeamComponent
from src.ia.ia_scout.services.danger_map import DangerMapService
from src.ia.ia_scout.services.pathfinding import PathfindingService
from src.ia.ia_scout.services.prediction import PredictionService


def _empty_get_components(*_: object, **__: object) -> List[Tuple[int, Tuple]]:
    return []


def test_danger_map_trouve_un_point_plus_sur(monkeypatch: MonkeyPatch) -> None:
    """Check quela recherche de zone sûre avoid une case dangereuse."""

    grid = [[int(TileType.SEA) for _ in range(4)] for _ in range(4)]
    monkeypatch.setattr(esper, "get_components", _empty_get_components)
    monkeypatch.setattr(esper, "component_for_entity", lambda *_: None)

    danger_map = DangerMapService(grid)
    champ = danger_map.field
    champ[:, :] = 0.0
    champ[1, 1] = 5.0

    origine = (1.5 * TILE_SIZE, 1.5 * TILE_SIZE)
    target = danger_map.find_safest_point(origine, search_radius_tiles=2.0)

    assert target != origine
    assert danger_map.sample_world(target) <= danger_map.sample_world(origine)


def test_pathfinding_evite_les_tuiles_risquees(monkeypatch: MonkeyPatch) -> None:
    """S'assure que le chemin avoid une case où le danger est élevé."""

    grid = [[int(TileType.SEA) for _ in range(5)] for _ in range(5)]
    monkeypatch.setattr(esper, "get_components", _empty_get_components)
    monkeypatch.setattr(esper, "component_for_entity", lambda *_: None)

    danger_map = DangerMapService(grid)
    danger_map.field[:, :] = 0.0
    danger_map.field[2, 2] = 7.0

    pathfinder = PathfindingService(grid, danger_map)
    start = pathfinder.grid_to_world((0, 0))
    goal = pathfinder.grid_to_world((4, 4))

    # La méthode attend des coordonnées de grille (pas monde)
    start_grid = pathfinder.world_to_grid(start)
    goal_grid = pathfinder.world_to_grid(goal)
    path = pathfinder.find_path(start_grid, goal_grid)
    couples = [pathfinder.world_to_grid(p) for p in path]

    assert couples  # Un chemin existe


<<<<<<< HEAD
def test_prediction_renvoie_uniquement_les_ennemis(monkeypatch: MonkeyPatch) -> None:
    """Contrôle que la prédiction ignore les alliés et respecte l'horizon."""

    def _fake_get_components(*_: object, **__: object) -> List[Tuple[int, Tuple[PositionComponent, VelocityComponent, TeamComponent]]]:
        same_team = (
            98,
            (
                PositionComponent(x=80.0, y=180.0, direction=90.0),
                VelocityComponent(currentSpeed=8.0),
                TeamComponent(team_id=Team.ENEMY),
            ),
        )
        ally = (
            99,
            (
                PositionComponent(x=100.0, y=200.0, direction=180.0),
                VelocityComponent(currentSpeed=10.0),
                TeamComponent(team_id=Team.ALLY),
            ),
        )
        neutral_threat = (
            101,
            (
                PositionComponent(x=180.0, y=220.0, direction=0.0),
                VelocityComponent(currentSpeed=12.0),
                TeamComponent(team_id=42),
            ),
        )
        return [same_team, ally, neutral_threat]

    monkeypatch.setattr(esper, "get_components", _fake_get_components)

    # Éviter les échecs d'Esper.has_component dans ce test spécifique
    monkeypatch.setattr(esper, "has_component", lambda *_: False)
    predictor = PredictionService(horizon=1.0)
    predicted = predictor.predict_enemy_positions(team_id=Team.ENEMY)

    # Current PredictionService excludes only entities with the same team_id
    # and bandits; allies (different team ids) are included. Expect two
    # predicted entities (ally and neutral threat) and ensure the same-team
    # entity (98) is excluded.
    assert len(predicted) == 2
    got_ids = {p.entity_id for p in predicted}
    assert 98 not in got_ids
    assert got_ids == {99, 101}
    # Ensure the neutral threat's predicted position remains <= its current Y
    for p in predicted:
        if p.entity_id == 101:
            assert p.future_position[1] <= 220.0
    assert predicted[0].future_position[1] <= 220.0


class _DummySpecial:
    def __init__(self) -> None:
        self.activated = False

    def can_activate(self) -> bool:
        return True

    def activate(self) -> bool:
        self.activated = True
        return True

    def is_invincible(self) -> bool:
        return self.activated


class _DummyController:
    def __init__(self) -> None:
        self.settings = SimpleNamespace(
            invincibility_min_health=0.5,
            pathfinding=SimpleNamespace(waypoint_reached_radius=32.0),
            debug=SimpleNamespace(enabled=False, log_state_changes=False),
        )
        self.context_manager = SimpleNamespace(time=0.0)
        self.danger_map = SimpleNamespace(
            find_safest_point=lambda _pos, _radius: (64.0, 64.0),
            find_safest_point_with_base_bonus=lambda _pos, _base, _radius: (64.0, 64.0),
        )
        # Pathfinding minimal requis par FleeState
        self.pathfinding = SimpleNamespace(
            is_world_blocked=lambda _pos: False,
            find_accessible_world=lambda pos, _radius=None: pos,
        )
        # Tolérance de navigation utilisée par FleeState.update
        self.navigation_tolerance = 32.0
        self.target_history: List[Tuple[float, float]] = []

    def request_path(self, target: Tuple[float, float]) -> None:
        self.target_history.append(target)
=======
def test_prediction_service_desactive() -> None:
    """Vérifie que le service de prédiction est désormais indisponible."""
>>>>>>> a2b2fa0b

    predictor = PredictionService(horizon=1.0)
    with pytest.raises(RuntimeError, match="PredictionService has been removed"):
        predictor.predict_enemy_positions(team_id=Team.ENEMY)
<|MERGE_RESOLUTION|>--- conflicted
+++ resolved
@@ -3,6 +3,7 @@
 from __future__ import annotations
 
 from typing import List, Tuple
+from types import SimpleNamespace
 
 import sys
 from pathlib import Path
@@ -21,6 +22,7 @@
 from src.components.core.positionComponent import PositionComponent
 from src.components.core.velocityComponent import VelocityComponent
 from src.components.core.teamComponent import TeamComponent
+from src.ia.ia_scout.services import AIContextManager, UnitContext
 from src.ia.ia_scout.services.danger_map import DangerMapService
 from src.ia.ia_scout.services.pathfinding import PathfindingService
 from src.ia.ia_scout.services.prediction import PredictionService
@@ -73,57 +75,13 @@
     assert couples  # Un chemin existe
 
 
-<<<<<<< HEAD
-def test_prediction_renvoie_uniquement_les_ennemis(monkeypatch: MonkeyPatch) -> None:
-    """Contrôle que la prédiction ignore les alliés et respecte l'horizon."""
+def test_prediction_service_desactive() -> None:
+    """Vérifie que le service de prédiction déclenche une erreur lorsqu'on l'appelle."""
 
-    def _fake_get_components(*_: object, **__: object) -> List[Tuple[int, Tuple[PositionComponent, VelocityComponent, TeamComponent]]]:
-        same_team = (
-            98,
-            (
-                PositionComponent(x=80.0, y=180.0, direction=90.0),
-                VelocityComponent(currentSpeed=8.0),
-                TeamComponent(team_id=Team.ENEMY),
-            ),
-        )
-        ally = (
-            99,
-            (
-                PositionComponent(x=100.0, y=200.0, direction=180.0),
-                VelocityComponent(currentSpeed=10.0),
-                TeamComponent(team_id=Team.ALLY),
-            ),
-        )
-        neutral_threat = (
-            101,
-            (
-                PositionComponent(x=180.0, y=220.0, direction=0.0),
-                VelocityComponent(currentSpeed=12.0),
-                TeamComponent(team_id=42),
-            ),
-        )
-        return [same_team, ally, neutral_threat]
+    predictor = PredictionService(horizon=1.0)
 
-    monkeypatch.setattr(esper, "get_components", _fake_get_components)
-
-    # Éviter les échecs d'Esper.has_component dans ce test spécifique
-    monkeypatch.setattr(esper, "has_component", lambda *_: False)
-    predictor = PredictionService(horizon=1.0)
-    predicted = predictor.predict_enemy_positions(team_id=Team.ENEMY)
-
-    # Current PredictionService excludes only entities with the same team_id
-    # and bandits; allies (different team ids) are included. Expect two
-    # predicted entities (ally and neutral threat) and ensure the same-team
-    # entity (98) is excluded.
-    assert len(predicted) == 2
-    got_ids = {p.entity_id for p in predicted}
-    assert 98 not in got_ids
-    assert got_ids == {99, 101}
-    # Ensure the neutral threat's predicted position remains <= its current Y
-    for p in predicted:
-        if p.entity_id == 101:
-            assert p.future_position[1] <= 220.0
-    assert predicted[0].future_position[1] <= 220.0
+    with pytest.raises(RuntimeError, match="PredictionService has been removed"):
+        predictor.predict_enemy_positions(team_id=Team.ENEMY)
 
 
 class _DummySpecial:
@@ -164,11 +122,52 @@
 
     def request_path(self, target: Tuple[float, float]) -> None:
         self.target_history.append(target)
-=======
-def test_prediction_service_desactive() -> None:
-    """Vérifie que le service de prédiction est désormais indisponible."""
->>>>>>> a2b2fa0b
 
-    predictor = PredictionService(horizon=1.0)
-    with pytest.raises(RuntimeError, match="PredictionService has been removed"):
-        predictor.predict_enemy_positions(team_id=Team.ENEMY)
+    def move_towards(self, target: Tuple[float, float]) -> None:
+        self.target_history.append(target)
+
+    # Satisfait l'appel FleeState.enter -> cancel_navigation
+    def cancel_navigation(self, _context: UnitContext) -> None:  # type: ignore[override]
+        return
+
+    # Méthodes no-op pour satisfaire FleeState.ensure_navigation/is_navigation_active/stop
+    def ensure_navigation(self, *_args, **_kwargs) -> None:
+        return
+
+    def is_navigation_active(self, *_args, **_kwargs) -> bool:
+        return False
+
+    def stop(self) -> None:
+        return
+
+
+@pytest.mark.skip(reason="FleeState a été retiré de l'IA rapide.")
+def test_flee_state_declenche_l_invincibilite(monkeypatch: MonkeyPatch) -> None:
+    """Valide que l'état de fuite active la capacité spéciale quand la vie est basse."""
+
+    monkeypatch.setattr(esper, "component_for_entity", lambda *_: None)
+    # Éviter l'exception BaseComponent non initialisé
+    from src.components.core.baseComponent import BaseComponent
+    monkeypatch.setattr(BaseComponent, "get_ally_base", staticmethod(lambda: None))
+
+    controller = _DummyController()
+    manager = AIContextManager()
+    controller.context_manager = manager  # type: ignore[assignment]
+
+    context = UnitContext(
+        entity_id=7,
+        team_id=Team.ENEMY,
+        unit_type=None,
+        max_health=100.0,
+        health=40.0,
+    )
+    context.position = (0.0, 0.0)
+    context.special_component = _DummySpecial()  # type: ignore[assignment]
+
+    state = FleeState("Flee", controller)  # type: ignore[arg-type]
+    state.enter(context)
+    state.update(0.1, context)
+
+    # Vérifie que l'invincibilité a été activée
+    assert isinstance(context.special_component, _DummySpecial) and context.special_component.activated  # type: ignore[union-attr]
+    assert controller.target_history