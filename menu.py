# importation de tkinter pour l'interface graphique

# Menu principal en Pygame

from random import random
import threading
import pygame
import sys
import settings
import tkinter as tk
import random
<<<<<<< HEAD
import src.components.map as game_map
=======
import os
>>>>>>> 243443e8


pygame.init()
pygame.mixer.init()



# Chargement de l'image de fond
<<<<<<< HEAD

# Utilise la taille de la map définie dans settings
WIN = pygame.display.set_mode((settings.SCREEN_WIDTH, settings.SCREEN_HEIGHT))
pygame.display.set_caption("Galad Islands - Menu Principal")

# Chargement et redimensionnement du background
bg_path = "galad_islands_bg2.png"
bg_img = pygame.image.load(bg_path)
bg_img = pygame.transform.scale(bg_img, (settings.SCREEN_WIDTH, settings.SCREEN_HEIGHT))
=======
bg_path = os.path.join("assets/image", "galad_islands_bg2.png")
bg_img = pygame.image.load(bg_path)
WIDTH, HEIGHT = bg_img.get_width(), bg_img.get_height()
WIN = pygame.display.set_mode((WIDTH, HEIGHT))
pygame.display.set_caption("Galad Islands - Menu Principal")

# Chargement et lecture de la musique d'ambiance
music_path = os.path.join("assets/sounds", "xDeviruchi-TitleTheme.wav")
try:
    pygame.mixer.music.load(music_path)
    pygame.mixer.music.set_volume(0.5)  # Volume à 50%
    pygame.mixer.music.play(-1)  # Joue en boucle (-1)
    print("Musique d'ambiance chargée et jouée")
except Exception as e:
    print(f"Impossible de charger la musique: {e}")
>>>>>>> 243443e8

# Chargement du logo (remplacez le chemin par le bon fichier si besoin)
try:
    logo_img = pygame.image.load(os.path.join("image", "galad_logo.png"))
except Exception:
    logo_img = None

# Chargement du son de sélection
try:
	select_sound = pygame.mixer.Sound(os.path.join("assets/sounds", "select_sound_2.mp3"))
	select_sound.set_volume(0.7)
except Exception as e:
	select_sound = None
	print(f"Impossible de charger le son de sélection: {e}")


# Couleurs inspirées du logo
SKY_BLUE = (110, 180, 220)
SEA_BLUE = (60, 120, 150)
LEAF_GREEN = (60, 120, 60)
GOLD = (255, 210, 60)
DARK_GOLD = (180, 140, 30)
BUTTON_GREEN = (80, 160, 80)
BUTTON_HOVER = (120, 200, 120)
WHITE = (255, 255, 255)
BLACK = (0, 0, 0)


# Police stylée si disponible
try:
	FONT = pygame.font.Font("GaladFont.ttf", 36)
	TITLE_FONT = pygame.font.Font("GaladFont.ttf", 72)
except:
	FONT = pygame.font.SysFont("Arial", 36, bold=True)
	TITLE_FONT = pygame.font.SysFont("Arial", 72, bold=True)

# Boutons

class Button:
	def __init__(self, text, x, y, w, h, callback):
		self.text = text
		self.rect = pygame.Rect(x, y, w, h)
		self.callback = callback
		self.color = BUTTON_GREEN
		self.hover_color = BUTTON_HOVER


	def draw(self, win, mouse_pos, pressed=False):
		is_hover = self.rect.collidepoint(mouse_pos)
		color = self.hover_color if is_hover else self.color
		# Ombre portée sous le bouton
		shadow_rect = self.rect.copy()
		shadow_rect.x += 4
		shadow_rect.y += 4
		pygame.draw.rect(win, (40, 80, 40), shadow_rect, border_radius=18)
		# Animation d'enfoncement
		offset = 4 if pressed else 0
		btn_rect = self.rect.copy()
		btn_rect.y += offset
		# Bouton
		pygame.draw.rect(win, color, btn_rect, border_radius=18)
		# Glow survol
		if is_hover:
			pygame.draw.rect(win, GOLD, btn_rect, 4, border_radius=18)
		# Texte avec ombre
		txt_shadow = FONT.render(self.text, True, DARK_GOLD)
		txt_shadow_rect = txt_shadow.get_rect(center=(btn_rect.centerx+2, btn_rect.centery+2))
		win.blit(txt_shadow, txt_shadow_rect)
		txt = FONT.render(self.text, True, GOLD)
		txt_rect = txt.get_rect(center=btn_rect.center)
		win.blit(txt, txt_rect)

	def click(self, mouse_pos):
		if self.rect.collidepoint(mouse_pos):
			# Joue le son de sélection si chargé
			if 'select_sound' in globals() and select_sound:
				select_sound.play()
			self.callback()

# Fonctions des boutons
def jouer():
	print("Lancement du jeu...")
	# Sauvegarde la fenêtre du menu
	menu_size = (settings.SCREEN_WIDTH, settings.SCREEN_HEIGHT)
	# Lance la map dans une nouvelle fenêtre
	game_map.map()
	# Restaure la fenêtre du menu après fermeture de la map
	pygame.display.set_mode(menu_size)
	pygame.display.set_caption("Galad Islands - Menu Principal")

def options():
	print("Menu des options")
	# À compléter : afficher/options
	settings.afficher_options()


def crédits():
	print("Jeu réalisé par ...")
	# Fenêtre Tkinter pour les crédits
	def show_credits_window():
		win = tk.Tk()
		win.title("Crédits")
		win.geometry("400x350")
		win.configure(bg="#1e1e1e")

		title = tk.Label(win, text="Projet SAE - Jeu Vidéo", fg="#FFD700", bg="#1e1e1e", font=("Arial", 18, "bold"))
		title.pack(pady=10)
		tk.Label(win, text="BUT3 Informatique", fg="#DDDDDD", bg="#1e1e1e", font=("Arial", 14)).pack()
		tk.Label(win, text="Développé par :", fg="#DDDDDD", bg="#1e1e1e", font=("Arial", 14)).pack(pady=5)
		auteurs = ["Fournier Enzo", "Alluin Edouard", "Damman Alexandre", "Lambert Romain", "Cailliau Ethann", "Behani Julien"]
		for auteur in auteurs:
			tk.Label(win, text=f"  - {auteur}", fg="#DDDDDD", bg="#1e1e1e", font=("Arial", 12)).pack(anchor="w", padx=40)
		tk.Label(win, text="Année universitaire : 2025-2026", fg="#DDDDDD", bg="#1e1e1e", font=("Arial", 13)).pack(pady=10)
		tk.Button(win, text="Fermer", command=win.destroy, font=("Arial", 12)).pack(pady=10)
		win.mainloop()

	import threading
	threading.Thread(target=show_credits_window).start()

def aide():
    print("Instructions du jeu")
    # Fenêtre Tkinter pour l'aide et le bouton secret
    def show_help_window():
        win = tk.Tk()
        win.title("Aide du jeu")
        win.geometry("1000x500")
        win.configure(bg="#1e1e1e")

        tk.Label(win, text="Instructions du jeu", fg="#FFD700", bg="#1e1e1e", font=("Arial", 18, "bold")).pack(pady=10)
        tk.Label(win, text="Explorez l'île de Galad, collectez des ressources et résolvez des énigmes pour progresser dans l'aventure.", fg="#DDDDDD", bg="#1e1e1e", font=("Arial", 13)).pack(pady=10)
        tk.Label(win, text="Utilisez les flèches pour déplacer votre personnage sur l'île.", fg="#DDDDDD", bg="#1e1e1e", font=("Arial", 12)).pack(pady=5)
        tk.Label(win, text="Appuyez sur ESPACE pour interagir avec les objets ou les personnages.", fg="#DDDDDD", bg="#1e1e1e", font=("Arial", 12)).pack(pady=5)
        tk.Label(win, text="Résolvez des énigmes et découvrez les secrets cachés de l'île pour terminer le jeu.", fg="#DDDDDD", bg="#1e1e1e", font=("Arial", 12)).pack(pady=5)

        # Bouton secret pour entrer un code de triche
        def show_cheat_window():
            cheat_win = tk.Toplevel(win)
            cheat_win.title("Code secret")
            cheat_win.geometry("400x280")
            cheat_win.configure(bg="#222222")

            tk.Label(cheat_win, text="Entrez le code de triche :", fg="#FFD700", bg="#222222", font=("Arial", 13)).pack(pady=10)
            code_entry = tk.Entry(cheat_win, font=("Arial", 12))
            code_entry.pack(pady=5)

            code = ["GOLDENFISH", "SUBMARINEPOWER", "INFINITEAMMO"]  # Liste des codes valides

            def check_code():
                user_code = code_entry.get().strip()
                if user_code in code:
                    tk.Label(cheat_win, text="Code valide ! Triche activée.", fg="#00FF00", bg="#222222", font=("Arial", 12)).pack(pady=5)
                else:
                    tk.Label(cheat_win, text="Code incorrect.", fg="#FF3333", bg="#222222", font=("Arial", 12)).pack(pady=5)

            tk.Button(cheat_win, text="Valider", command=check_code, font=("Arial", 12)).pack(pady=10)
            tk.Button(cheat_win, text="Fermer", command=cheat_win.destroy, font=("Arial", 11)).pack(pady=5)

        tk.Button(win, text="cheat-code", command=show_cheat_window, font=("Arial", 12), bg="#444444", fg="#FFD700").pack(pady=20)
        tk.Button(win, text="Fermer", command=win.destroy, font=("Arial", 12)).pack(pady=10)
        win.mainloop()

    threading.Thread(target=show_help_window).start()


def scénario():
	print("Affichage du scénario")
	def show_scenario_window():
		win = tk.Tk()
		win.title("Scénario")
		win.geometry("700x400")
		win.configure(bg="#1e1e1e")

		tk.Label(win, text="Scénario", fg="#FFD700", bg="#1e1e1e", font=("Arial", 18, "bold")).pack(pady=10)
		scenario_text = (
			"Depuis des siècles, les îles de Galad flottent dans le ciel, suspendues entre les vents magiques et les nuages éternels.\n"
			"Ces îles abritent des ressources rares : le Cristal d’Aerion, capable d’alimenter les bateaux volants et de donner à son porteur un pouvoir colossal.\n"
			"Longtemps, un équilibre fragile régna entre les aventuriers et les créatures mystiques des cieux.\n"
			"Mais la soif de pouvoir et la peur de disparaître ont brisé cette trêve."
		)
		tk.Label(win, text=scenario_text, fg="#DDDDDD", bg="#1e1e1e", font=("Arial", 13), justify="left", wraplength=650).pack(pady=10)
		tk.Button(win, text="Fermer", command=win.destroy, font=("Arial", 12)).pack(pady=20)
		win.mainloop()

	threading.Thread(target=show_scenario_window).start()

def quitter():
	pygame.mixer.music.stop()  # Arrête la musique avant de quitter
	pygame.quit()
	sys.exit()



# Création des boutons centrés
button_width, button_height = 250, 60
gap = 20
num_buttons = 6
total_height = num_buttons * button_height + (num_buttons - 1) * gap
start_y = (settings.SCREEN_HEIGHT - total_height) // 2 + 40  # Décalage pour le titre
buttons = []
labels = ["Jouer", "Options", "Crédits", "Aide", "Scénario", "Quitter"]
callbacks = [jouer, options, crédits, aide, scénario, quitter]
for i in range(num_buttons):
	x = settings.SCREEN_WIDTH // 2 - button_width // 2
	y = start_y + i * (button_height + gap)
	buttons.append(Button(labels[i], x, y, button_width, button_height, callbacks[i]))

# Boucle principale
def main_menu():
	clock = pygame.time.Clock()
	t = 0
	running = True
	pressed_btn = None
	pressed_timer = 0

	# Initialisation des particules magiques
	particles = []
	for _ in range(30):
		particles.append({
			'x': settings.SCREEN_WIDTH * 0.5 + random.uniform(-200, 200),
			'y': settings.SCREEN_HEIGHT * 0.5 + random.uniform(-150, 150),
			'vx': random.uniform(-1, 1),
			'vy': random.uniform(-1, 1),
			'color': GOLD if _ % 2 == 0 else WHITE,
			'radius': random.uniform(2, 5)
		})

	try:
		while running:
			# Affiche l'image de fond
			WIN.blit(bg_img, (0, 0))

			# Particules magiques
			for p in particles:
				p['x'] += p['vx']
				p['y'] += p['vy']
				if p['x'] < 0 or p['x'] > settings.SCREEN_WIDTH: p['vx'] *= -1
				if p['y'] < 0 or p['y'] > settings.SCREEN_HEIGHT: p['vy'] *= -1
				pygame.draw.circle(WIN, p['color'], (int(p['x']), int(p['y'])), int(p['radius']))

			# Position des boutons à droite du logo
			btn_x = int(settings.SCREEN_WIDTH * 0.62)
			btn_y_start = int(settings.SCREEN_HEIGHT * 0.18)
			btn_gap = 20
			for i, btn in enumerate(buttons):
				btn.rect.x = btn_x
				btn.rect.y = btn_y_start + i * (button_height + btn_gap)

			mouse_pos = pygame.mouse.get_pos()
			for btn in buttons:
				is_pressed = (btn == pressed_btn and pressed_timer > 0)
				btn.draw(WIN, mouse_pos, pressed=is_pressed)

			for event in pygame.event.get():
				if event.type == pygame.QUIT:
					running = False
				if event.type == pygame.MOUSEBUTTONDOWN and event.button == 1:
					for btn in buttons:
						if btn.rect.collidepoint(mouse_pos):
							pressed_btn = btn
							pressed_timer = 8  # frames
				if event.type == pygame.MOUSEBUTTONUP and event.button == 1:
					if pressed_btn and pressed_btn.rect.collidepoint(mouse_pos):
						if pressed_btn.text == "Quitter":
							running = False
						else:
							pressed_btn.click(mouse_pos)
					pressed_btn = None
					pressed_timer = 0

			if pressed_timer > 0:
				pressed_timer -= 1
			if not running:
				break

			pygame.display.update()
			clock.tick(60)
	except Exception as e:
		print(f"Erreur dans la boucle principale: {e}")
		import traceback
		traceback.print_exc()
	quitter()

if __name__ == "__main__":
	main_menu()



<|MERGE_RESOLUTION|>--- conflicted
+++ resolved
@@ -1,338 +1,323 @@
-# importation de tkinter pour l'interface graphique
-
-# Menu principal en Pygame
-
-from random import random
-import threading
-import pygame
-import sys
-import settings
-import tkinter as tk
-import random
-<<<<<<< HEAD
-import src.components.map as game_map
-=======
-import os
->>>>>>> 243443e8
-
-
-pygame.init()
-pygame.mixer.init()
-
-
-
-# Chargement de l'image de fond
-<<<<<<< HEAD
-
-# Utilise la taille de la map définie dans settings
-WIN = pygame.display.set_mode((settings.SCREEN_WIDTH, settings.SCREEN_HEIGHT))
-pygame.display.set_caption("Galad Islands - Menu Principal")
-
-# Chargement et redimensionnement du background
-bg_path = "galad_islands_bg2.png"
-bg_img = pygame.image.load(bg_path)
-bg_img = pygame.transform.scale(bg_img, (settings.SCREEN_WIDTH, settings.SCREEN_HEIGHT))
-=======
-bg_path = os.path.join("assets/image", "galad_islands_bg2.png")
-bg_img = pygame.image.load(bg_path)
-WIDTH, HEIGHT = bg_img.get_width(), bg_img.get_height()
-WIN = pygame.display.set_mode((WIDTH, HEIGHT))
-pygame.display.set_caption("Galad Islands - Menu Principal")
-
-# Chargement et lecture de la musique d'ambiance
-music_path = os.path.join("assets/sounds", "xDeviruchi-TitleTheme.wav")
-try:
-    pygame.mixer.music.load(music_path)
-    pygame.mixer.music.set_volume(0.5)  # Volume à 50%
-    pygame.mixer.music.play(-1)  # Joue en boucle (-1)
-    print("Musique d'ambiance chargée et jouée")
-except Exception as e:
-    print(f"Impossible de charger la musique: {e}")
->>>>>>> 243443e8
-
-# Chargement du logo (remplacez le chemin par le bon fichier si besoin)
-try:
-    logo_img = pygame.image.load(os.path.join("image", "galad_logo.png"))
-except Exception:
-    logo_img = None
-
-# Chargement du son de sélection
-try:
-	select_sound = pygame.mixer.Sound(os.path.join("assets/sounds", "select_sound_2.mp3"))
-	select_sound.set_volume(0.7)
-except Exception as e:
-	select_sound = None
-	print(f"Impossible de charger le son de sélection: {e}")
-
-
-# Couleurs inspirées du logo
-SKY_BLUE = (110, 180, 220)
-SEA_BLUE = (60, 120, 150)
-LEAF_GREEN = (60, 120, 60)
-GOLD = (255, 210, 60)
-DARK_GOLD = (180, 140, 30)
-BUTTON_GREEN = (80, 160, 80)
-BUTTON_HOVER = (120, 200, 120)
-WHITE = (255, 255, 255)
-BLACK = (0, 0, 0)
-
-
-# Police stylée si disponible
-try:
-	FONT = pygame.font.Font("GaladFont.ttf", 36)
-	TITLE_FONT = pygame.font.Font("GaladFont.ttf", 72)
-except:
-	FONT = pygame.font.SysFont("Arial", 36, bold=True)
-	TITLE_FONT = pygame.font.SysFont("Arial", 72, bold=True)
-
-# Boutons
-
-class Button:
-	def __init__(self, text, x, y, w, h, callback):
-		self.text = text
-		self.rect = pygame.Rect(x, y, w, h)
-		self.callback = callback
-		self.color = BUTTON_GREEN
-		self.hover_color = BUTTON_HOVER
-
-
-	def draw(self, win, mouse_pos, pressed=False):
-		is_hover = self.rect.collidepoint(mouse_pos)
-		color = self.hover_color if is_hover else self.color
-		# Ombre portée sous le bouton
-		shadow_rect = self.rect.copy()
-		shadow_rect.x += 4
-		shadow_rect.y += 4
-		pygame.draw.rect(win, (40, 80, 40), shadow_rect, border_radius=18)
-		# Animation d'enfoncement
-		offset = 4 if pressed else 0
-		btn_rect = self.rect.copy()
-		btn_rect.y += offset
-		# Bouton
-		pygame.draw.rect(win, color, btn_rect, border_radius=18)
-		# Glow survol
-		if is_hover:
-			pygame.draw.rect(win, GOLD, btn_rect, 4, border_radius=18)
-		# Texte avec ombre
-		txt_shadow = FONT.render(self.text, True, DARK_GOLD)
-		txt_shadow_rect = txt_shadow.get_rect(center=(btn_rect.centerx+2, btn_rect.centery+2))
-		win.blit(txt_shadow, txt_shadow_rect)
-		txt = FONT.render(self.text, True, GOLD)
-		txt_rect = txt.get_rect(center=btn_rect.center)
-		win.blit(txt, txt_rect)
-
-	def click(self, mouse_pos):
-		if self.rect.collidepoint(mouse_pos):
-			# Joue le son de sélection si chargé
-			if 'select_sound' in globals() and select_sound:
-				select_sound.play()
-			self.callback()
-
-# Fonctions des boutons
-def jouer():
-	print("Lancement du jeu...")
-	# Sauvegarde la fenêtre du menu
-	menu_size = (settings.SCREEN_WIDTH, settings.SCREEN_HEIGHT)
-	# Lance la map dans une nouvelle fenêtre
-	game_map.map()
-	# Restaure la fenêtre du menu après fermeture de la map
-	pygame.display.set_mode(menu_size)
-	pygame.display.set_caption("Galad Islands - Menu Principal")
-
-def options():
-	print("Menu des options")
-	# À compléter : afficher/options
-	settings.afficher_options()
-
-
-def crédits():
-	print("Jeu réalisé par ...")
-	# Fenêtre Tkinter pour les crédits
-	def show_credits_window():
-		win = tk.Tk()
-		win.title("Crédits")
-		win.geometry("400x350")
-		win.configure(bg="#1e1e1e")
-
-		title = tk.Label(win, text="Projet SAE - Jeu Vidéo", fg="#FFD700", bg="#1e1e1e", font=("Arial", 18, "bold"))
-		title.pack(pady=10)
-		tk.Label(win, text="BUT3 Informatique", fg="#DDDDDD", bg="#1e1e1e", font=("Arial", 14)).pack()
-		tk.Label(win, text="Développé par :", fg="#DDDDDD", bg="#1e1e1e", font=("Arial", 14)).pack(pady=5)
-		auteurs = ["Fournier Enzo", "Alluin Edouard", "Damman Alexandre", "Lambert Romain", "Cailliau Ethann", "Behani Julien"]
-		for auteur in auteurs:
-			tk.Label(win, text=f"  - {auteur}", fg="#DDDDDD", bg="#1e1e1e", font=("Arial", 12)).pack(anchor="w", padx=40)
-		tk.Label(win, text="Année universitaire : 2025-2026", fg="#DDDDDD", bg="#1e1e1e", font=("Arial", 13)).pack(pady=10)
-		tk.Button(win, text="Fermer", command=win.destroy, font=("Arial", 12)).pack(pady=10)
-		win.mainloop()
-
-	import threading
-	threading.Thread(target=show_credits_window).start()
-
-def aide():
-    print("Instructions du jeu")
-    # Fenêtre Tkinter pour l'aide et le bouton secret
-    def show_help_window():
-        win = tk.Tk()
-        win.title("Aide du jeu")
-        win.geometry("1000x500")
-        win.configure(bg="#1e1e1e")
-
-        tk.Label(win, text="Instructions du jeu", fg="#FFD700", bg="#1e1e1e", font=("Arial", 18, "bold")).pack(pady=10)
-        tk.Label(win, text="Explorez l'île de Galad, collectez des ressources et résolvez des énigmes pour progresser dans l'aventure.", fg="#DDDDDD", bg="#1e1e1e", font=("Arial", 13)).pack(pady=10)
-        tk.Label(win, text="Utilisez les flèches pour déplacer votre personnage sur l'île.", fg="#DDDDDD", bg="#1e1e1e", font=("Arial", 12)).pack(pady=5)
-        tk.Label(win, text="Appuyez sur ESPACE pour interagir avec les objets ou les personnages.", fg="#DDDDDD", bg="#1e1e1e", font=("Arial", 12)).pack(pady=5)
-        tk.Label(win, text="Résolvez des énigmes et découvrez les secrets cachés de l'île pour terminer le jeu.", fg="#DDDDDD", bg="#1e1e1e", font=("Arial", 12)).pack(pady=5)
-
-        # Bouton secret pour entrer un code de triche
-        def show_cheat_window():
-            cheat_win = tk.Toplevel(win)
-            cheat_win.title("Code secret")
-            cheat_win.geometry("400x280")
-            cheat_win.configure(bg="#222222")
-
-            tk.Label(cheat_win, text="Entrez le code de triche :", fg="#FFD700", bg="#222222", font=("Arial", 13)).pack(pady=10)
-            code_entry = tk.Entry(cheat_win, font=("Arial", 12))
-            code_entry.pack(pady=5)
-
-            code = ["GOLDENFISH", "SUBMARINEPOWER", "INFINITEAMMO"]  # Liste des codes valides
-
-            def check_code():
-                user_code = code_entry.get().strip()
-                if user_code in code:
-                    tk.Label(cheat_win, text="Code valide ! Triche activée.", fg="#00FF00", bg="#222222", font=("Arial", 12)).pack(pady=5)
-                else:
-                    tk.Label(cheat_win, text="Code incorrect.", fg="#FF3333", bg="#222222", font=("Arial", 12)).pack(pady=5)
-
-            tk.Button(cheat_win, text="Valider", command=check_code, font=("Arial", 12)).pack(pady=10)
-            tk.Button(cheat_win, text="Fermer", command=cheat_win.destroy, font=("Arial", 11)).pack(pady=5)
-
-        tk.Button(win, text="cheat-code", command=show_cheat_window, font=("Arial", 12), bg="#444444", fg="#FFD700").pack(pady=20)
-        tk.Button(win, text="Fermer", command=win.destroy, font=("Arial", 12)).pack(pady=10)
-        win.mainloop()
-
-    threading.Thread(target=show_help_window).start()
-
-
-def scénario():
-	print("Affichage du scénario")
-	def show_scenario_window():
-		win = tk.Tk()
-		win.title("Scénario")
-		win.geometry("700x400")
-		win.configure(bg="#1e1e1e")
-
-		tk.Label(win, text="Scénario", fg="#FFD700", bg="#1e1e1e", font=("Arial", 18, "bold")).pack(pady=10)
-		scenario_text = (
-			"Depuis des siècles, les îles de Galad flottent dans le ciel, suspendues entre les vents magiques et les nuages éternels.\n"
-			"Ces îles abritent des ressources rares : le Cristal d’Aerion, capable d’alimenter les bateaux volants et de donner à son porteur un pouvoir colossal.\n"
-			"Longtemps, un équilibre fragile régna entre les aventuriers et les créatures mystiques des cieux.\n"
-			"Mais la soif de pouvoir et la peur de disparaître ont brisé cette trêve."
-		)
-		tk.Label(win, text=scenario_text, fg="#DDDDDD", bg="#1e1e1e", font=("Arial", 13), justify="left", wraplength=650).pack(pady=10)
-		tk.Button(win, text="Fermer", command=win.destroy, font=("Arial", 12)).pack(pady=20)
-		win.mainloop()
-
-	threading.Thread(target=show_scenario_window).start()
-
-def quitter():
-	pygame.mixer.music.stop()  # Arrête la musique avant de quitter
-	pygame.quit()
-	sys.exit()
-
-
-
-# Création des boutons centrés
-button_width, button_height = 250, 60
-gap = 20
-num_buttons = 6
-total_height = num_buttons * button_height + (num_buttons - 1) * gap
-start_y = (settings.SCREEN_HEIGHT - total_height) // 2 + 40  # Décalage pour le titre
-buttons = []
-labels = ["Jouer", "Options", "Crédits", "Aide", "Scénario", "Quitter"]
-callbacks = [jouer, options, crédits, aide, scénario, quitter]
-for i in range(num_buttons):
-	x = settings.SCREEN_WIDTH // 2 - button_width // 2
-	y = start_y + i * (button_height + gap)
-	buttons.append(Button(labels[i], x, y, button_width, button_height, callbacks[i]))
-
-# Boucle principale
-def main_menu():
-	clock = pygame.time.Clock()
-	t = 0
-	running = True
-	pressed_btn = None
-	pressed_timer = 0
-
-	# Initialisation des particules magiques
-	particles = []
-	for _ in range(30):
-		particles.append({
-			'x': settings.SCREEN_WIDTH * 0.5 + random.uniform(-200, 200),
-			'y': settings.SCREEN_HEIGHT * 0.5 + random.uniform(-150, 150),
-			'vx': random.uniform(-1, 1),
-			'vy': random.uniform(-1, 1),
-			'color': GOLD if _ % 2 == 0 else WHITE,
-			'radius': random.uniform(2, 5)
-		})
-
-	try:
-		while running:
-			# Affiche l'image de fond
-			WIN.blit(bg_img, (0, 0))
-
-			# Particules magiques
-			for p in particles:
-				p['x'] += p['vx']
-				p['y'] += p['vy']
-				if p['x'] < 0 or p['x'] > settings.SCREEN_WIDTH: p['vx'] *= -1
-				if p['y'] < 0 or p['y'] > settings.SCREEN_HEIGHT: p['vy'] *= -1
-				pygame.draw.circle(WIN, p['color'], (int(p['x']), int(p['y'])), int(p['radius']))
-
-			# Position des boutons à droite du logo
-			btn_x = int(settings.SCREEN_WIDTH * 0.62)
-			btn_y_start = int(settings.SCREEN_HEIGHT * 0.18)
-			btn_gap = 20
-			for i, btn in enumerate(buttons):
-				btn.rect.x = btn_x
-				btn.rect.y = btn_y_start + i * (button_height + btn_gap)
-
-			mouse_pos = pygame.mouse.get_pos()
-			for btn in buttons:
-				is_pressed = (btn == pressed_btn and pressed_timer > 0)
-				btn.draw(WIN, mouse_pos, pressed=is_pressed)
-
-			for event in pygame.event.get():
-				if event.type == pygame.QUIT:
-					running = False
-				if event.type == pygame.MOUSEBUTTONDOWN and event.button == 1:
-					for btn in buttons:
-						if btn.rect.collidepoint(mouse_pos):
-							pressed_btn = btn
-							pressed_timer = 8  # frames
-				if event.type == pygame.MOUSEBUTTONUP and event.button == 1:
-					if pressed_btn and pressed_btn.rect.collidepoint(mouse_pos):
-						if pressed_btn.text == "Quitter":
-							running = False
-						else:
-							pressed_btn.click(mouse_pos)
-					pressed_btn = None
-					pressed_timer = 0
-
-			if pressed_timer > 0:
-				pressed_timer -= 1
-			if not running:
-				break
-
-			pygame.display.update()
-			clock.tick(60)
-	except Exception as e:
-		print(f"Erreur dans la boucle principale: {e}")
-		import traceback
-		traceback.print_exc()
-	quitter()
-
-if __name__ == "__main__":
-	main_menu()
-
-
-
+# importation de tkinter pour l'interface graphique
+
+# Menu principal en Pygame
+
+from random import random
+import threading
+import pygame
+import sys
+import settings
+import tkinter as tk
+import random
+import os
+import src.components.map as game_map
+
+
+pygame.init()
+pygame.mixer.init()
+
+
+
+# Chargement de l'image de fond
+bg_path = os.path.join("assets/image", "galad_islands_bg2.png")
+bg_img = pygame.image.load(bg_path)
+WIDTH, HEIGHT = bg_img.get_width(), bg_img.get_height()
+WIN = pygame.display.set_mode((WIDTH, HEIGHT))
+pygame.display.set_caption("Galad Islands - Menu Principal")
+
+# Chargement et lecture de la musique d'ambiance
+music_path = os.path.join("assets/sounds", "xDeviruchi-TitleTheme.wav")
+try:
+    pygame.mixer.music.load(music_path)
+    pygame.mixer.music.set_volume(0.5)  # Volume à 50%
+    pygame.mixer.music.play(-1)  # Joue en boucle (-1)
+    print("Musique d'ambiance chargée et jouée")
+except Exception as e:
+    print(f"Impossible de charger la musique: {e}")
+
+# Chargement du logo (remplacez le chemin par le bon fichier si besoin)
+try:
+    logo_img = pygame.image.load(os.path.join("image", "galad_logo.png"))
+except Exception:
+    logo_img = None
+
+# Chargement du son de sélection
+try:
+	select_sound = pygame.mixer.Sound(os.path.join("assets/sounds", "select_sound_2.mp3"))
+	select_sound.set_volume(0.7)
+except Exception as e:
+	select_sound = None
+	print(f"Impossible de charger le son de sélection: {e}")
+
+
+# Couleurs inspirées du logo
+SKY_BLUE = (110, 180, 220)
+SEA_BLUE = (60, 120, 150)
+LEAF_GREEN = (60, 120, 60)
+GOLD = (255, 210, 60)
+DARK_GOLD = (180, 140, 30)
+BUTTON_GREEN = (80, 160, 80)
+BUTTON_HOVER = (120, 200, 120)
+WHITE = (255, 255, 255)
+BLACK = (0, 0, 0)
+
+
+# Police stylée si disponible
+try:
+	FONT = pygame.font.Font("GaladFont.ttf", 36)
+	TITLE_FONT = pygame.font.Font("GaladFont.ttf", 72)
+except:
+	FONT = pygame.font.SysFont("Arial", 36, bold=True)
+	TITLE_FONT = pygame.font.SysFont("Arial", 72, bold=True)
+
+# Boutons
+
+class Button:
+	def __init__(self, text, x, y, w, h, callback):
+		self.text = text
+		self.rect = pygame.Rect(x, y, w, h)
+		self.callback = callback
+		self.color = BUTTON_GREEN
+		self.hover_color = BUTTON_HOVER
+
+
+	def draw(self, win, mouse_pos, pressed=False):
+		is_hover = self.rect.collidepoint(mouse_pos)
+		color = self.hover_color if is_hover else self.color
+		# Ombre portée sous le bouton
+		shadow_rect = self.rect.copy()
+		shadow_rect.x += 4
+		shadow_rect.y += 4
+		pygame.draw.rect(win, (40, 80, 40), shadow_rect, border_radius=18)
+		# Animation d'enfoncement
+		offset = 4 if pressed else 0
+		btn_rect = self.rect.copy()
+		btn_rect.y += offset
+		# Bouton
+		pygame.draw.rect(win, color, btn_rect, border_radius=18)
+		# Glow survol
+		if is_hover:
+			pygame.draw.rect(win, GOLD, btn_rect, 4, border_radius=18)
+		# Texte avec ombre
+		txt_shadow = FONT.render(self.text, True, DARK_GOLD)
+		txt_shadow_rect = txt_shadow.get_rect(center=(btn_rect.centerx+2, btn_rect.centery+2))
+		win.blit(txt_shadow, txt_shadow_rect)
+		txt = FONT.render(self.text, True, GOLD)
+		txt_rect = txt.get_rect(center=btn_rect.center)
+		win.blit(txt, txt_rect)
+
+	def click(self, mouse_pos):
+		if self.rect.collidepoint(mouse_pos):
+			# Joue le son de sélection si chargé
+			if 'select_sound' in globals() and select_sound:
+				select_sound.play()
+			self.callback()
+
+# Fonctions des boutons
+def jouer():
+	print("Lancement du jeu...")
+	# Sauvegarde la fenêtre du menu
+	menu_size = (settings.SCREEN_WIDTH, settings.SCREEN_HEIGHT)
+	# Lance la map dans une nouvelle fenêtre
+	game_map.map()
+	# Restaure la fenêtre du menu après fermeture de la map
+	pygame.display.set_mode(menu_size)
+	pygame.display.set_caption("Galad Islands - Menu Principal")
+
+def options():
+	print("Menu des options")
+	# À compléter : afficher/options
+	settings.afficher_options()
+
+
+def crédits():
+	print("Jeu réalisé par ...")
+	# Fenêtre Tkinter pour les crédits
+	def show_credits_window():
+		win = tk.Tk()
+		win.title("Crédits")
+		win.geometry("400x350")
+		win.configure(bg="#1e1e1e")
+
+		title = tk.Label(win, text="Projet SAE - Jeu Vidéo", fg="#FFD700", bg="#1e1e1e", font=("Arial", 18, "bold"))
+		title.pack(pady=10)
+		tk.Label(win, text="BUT3 Informatique", fg="#DDDDDD", bg="#1e1e1e", font=("Arial", 14)).pack()
+		tk.Label(win, text="Développé par :", fg="#DDDDDD", bg="#1e1e1e", font=("Arial", 14)).pack(pady=5)
+		auteurs = ["Fournier Enzo", "Alluin Edouard", "Damman Alexandre", "Lambert Romain", "Cailliau Ethann", "Behani Julien"]
+		for auteur in auteurs:
+			tk.Label(win, text=f"  - {auteur}", fg="#DDDDDD", bg="#1e1e1e", font=("Arial", 12)).pack(anchor="w", padx=40)
+		tk.Label(win, text="Année universitaire : 2025-2026", fg="#DDDDDD", bg="#1e1e1e", font=("Arial", 13)).pack(pady=10)
+		tk.Button(win, text="Fermer", command=win.destroy, font=("Arial", 12)).pack(pady=10)
+		win.mainloop()
+
+	import threading
+	threading.Thread(target=show_credits_window).start()
+
+def aide():
+    print("Instructions du jeu")
+    # Fenêtre Tkinter pour l'aide et le bouton secret
+    def show_help_window():
+        win = tk.Tk()
+        win.title("Aide du jeu")
+        win.geometry("1000x500")
+        win.configure(bg="#1e1e1e")
+
+        tk.Label(win, text="Instructions du jeu", fg="#FFD700", bg="#1e1e1e", font=("Arial", 18, "bold")).pack(pady=10)
+        tk.Label(win, text="Explorez l'île de Galad, collectez des ressources et résolvez des énigmes pour progresser dans l'aventure.", fg="#DDDDDD", bg="#1e1e1e", font=("Arial", 13)).pack(pady=10)
+        tk.Label(win, text="Utilisez les flèches pour déplacer votre personnage sur l'île.", fg="#DDDDDD", bg="#1e1e1e", font=("Arial", 12)).pack(pady=5)
+        tk.Label(win, text="Appuyez sur ESPACE pour interagir avec les objets ou les personnages.", fg="#DDDDDD", bg="#1e1e1e", font=("Arial", 12)).pack(pady=5)
+        tk.Label(win, text="Résolvez des énigmes et découvrez les secrets cachés de l'île pour terminer le jeu.", fg="#DDDDDD", bg="#1e1e1e", font=("Arial", 12)).pack(pady=5)
+
+        # Bouton secret pour entrer un code de triche
+        def show_cheat_window():
+            cheat_win = tk.Toplevel(win)
+            cheat_win.title("Code secret")
+            cheat_win.geometry("400x280")
+            cheat_win.configure(bg="#222222")
+
+            tk.Label(cheat_win, text="Entrez le code de triche :", fg="#FFD700", bg="#222222", font=("Arial", 13)).pack(pady=10)
+            code_entry = tk.Entry(cheat_win, font=("Arial", 12))
+            code_entry.pack(pady=5)
+
+            code = ["GOLDENFISH", "SUBMARINEPOWER", "INFINITEAMMO"]  # Liste des codes valides
+
+            def check_code():
+                user_code = code_entry.get().strip()
+                if user_code in code:
+                    tk.Label(cheat_win, text="Code valide ! Triche activée.", fg="#00FF00", bg="#222222", font=("Arial", 12)).pack(pady=5)
+                else:
+                    tk.Label(cheat_win, text="Code incorrect.", fg="#FF3333", bg="#222222", font=("Arial", 12)).pack(pady=5)
+
+            tk.Button(cheat_win, text="Valider", command=check_code, font=("Arial", 12)).pack(pady=10)
+            tk.Button(cheat_win, text="Fermer", command=cheat_win.destroy, font=("Arial", 11)).pack(pady=5)
+
+        tk.Button(win, text="cheat-code", command=show_cheat_window, font=("Arial", 12), bg="#444444", fg="#FFD700").pack(pady=20)
+        tk.Button(win, text="Fermer", command=win.destroy, font=("Arial", 12)).pack(pady=10)
+        win.mainloop()
+
+    threading.Thread(target=show_help_window).start()
+
+
+def scénario():
+	print("Affichage du scénario")
+	def show_scenario_window():
+		win = tk.Tk()
+		win.title("Scénario")
+		win.geometry("700x400")
+		win.configure(bg="#1e1e1e")
+
+		tk.Label(win, text="Scénario", fg="#FFD700", bg="#1e1e1e", font=("Arial", 18, "bold")).pack(pady=10)
+		scenario_text = (
+			"Depuis des siècles, les îles de Galad flottent dans le ciel, suspendues entre les vents magiques et les nuages éternels.\n"
+			"Ces îles abritent des ressources rares : le Cristal d’Aerion, capable d’alimenter les bateaux volants et de donner à son porteur un pouvoir colossal.\n"
+			"Longtemps, un équilibre fragile régna entre les aventuriers et les créatures mystiques des cieux.\n"
+			"Mais la soif de pouvoir et la peur de disparaître ont brisé cette trêve."
+		)
+		tk.Label(win, text=scenario_text, fg="#DDDDDD", bg="#1e1e1e", font=("Arial", 13), justify="left", wraplength=650).pack(pady=10)
+		tk.Button(win, text="Fermer", command=win.destroy, font=("Arial", 12)).pack(pady=20)
+		win.mainloop()
+
+	threading.Thread(target=show_scenario_window).start()
+
+def quitter():
+	pygame.mixer.music.stop()  # Arrête la musique avant de quitter
+	pygame.quit()
+	sys.exit()
+
+
+
+# Création des boutons centrés
+button_width, button_height = 250, 60
+gap = 20
+num_buttons = 6
+total_height = num_buttons * button_height + (num_buttons - 1) * gap
+start_y = (settings.SCREEN_HEIGHT - total_height) // 2 + 40  # Décalage pour le titre
+buttons = []
+labels = ["Jouer", "Options", "Crédits", "Aide", "Scénario", "Quitter"]
+callbacks = [jouer, options, crédits, aide, scénario, quitter]
+for i in range(num_buttons):
+	x = settings.SCREEN_WIDTH // 2 - button_width // 2
+	y = start_y + i * (button_height + gap)
+	buttons.append(Button(labels[i], x, y, button_width, button_height, callbacks[i]))
+
+# Boucle principale
+def main_menu():
+	clock = pygame.time.Clock()
+	t = 0
+	running = True
+	pressed_btn = None
+	pressed_timer = 0
+
+	# Initialisation des particules magiques
+	particles = []
+	for _ in range(30):
+		particles.append({
+			'x': settings.SCREEN_WIDTH * 0.5 + random.uniform(-200, 200),
+			'y': settings.SCREEN_HEIGHT * 0.5 + random.uniform(-150, 150),
+			'vx': random.uniform(-1, 1),
+			'vy': random.uniform(-1, 1),
+			'color': GOLD if _ % 2 == 0 else WHITE,
+			'radius': random.uniform(2, 5)
+		})
+
+	try:
+		while running:
+			# Affiche l'image de fond
+			WIN.blit(bg_img, (0, 0))
+
+			# Particules magiques
+			for p in particles:
+				p['x'] += p['vx']
+				p['y'] += p['vy']
+				if p['x'] < 0 or p['x'] > settings.SCREEN_WIDTH: p['vx'] *= -1
+				if p['y'] < 0 or p['y'] > settings.SCREEN_HEIGHT: p['vy'] *= -1
+				pygame.draw.circle(WIN, p['color'], (int(p['x']), int(p['y'])), int(p['radius']))
+
+			# Position des boutons à droite du logo
+			btn_x = int(settings.SCREEN_WIDTH * 0.62)
+			btn_y_start = int(settings.SCREEN_HEIGHT * 0.18)
+			btn_gap = 20
+			for i, btn in enumerate(buttons):
+				btn.rect.x = btn_x
+				btn.rect.y = btn_y_start + i * (button_height + btn_gap)
+
+			mouse_pos = pygame.mouse.get_pos()
+			for btn in buttons:
+				is_pressed = (btn == pressed_btn and pressed_timer > 0)
+				btn.draw(WIN, mouse_pos, pressed=is_pressed)
+
+			for event in pygame.event.get():
+				if event.type == pygame.QUIT:
+					running = False
+				if event.type == pygame.MOUSEBUTTONDOWN and event.button == 1:
+					for btn in buttons:
+						if btn.rect.collidepoint(mouse_pos):
+							pressed_btn = btn
+							pressed_timer = 8  # frames
+				if event.type == pygame.MOUSEBUTTONUP and event.button == 1:
+					if pressed_btn and pressed_btn.rect.collidepoint(mouse_pos):
+						if pressed_btn.text == "Quitter":
+							running = False
+						else:
+							pressed_btn.click(mouse_pos)
+					pressed_btn = None
+					pressed_timer = 0
+
+			if pressed_timer > 0:
+				pressed_timer -= 1
+			if not running:
+				break
+
+			pygame.display.update()
+			clock.tick(60)
+	except Exception as e:
+		print(f"Erreur dans la boucle principale: {e}")
+		import traceback
+		traceback.print_exc()
+	quitter()
+
+if __name__ == "__main__":
+	main_menu()
+
+
+